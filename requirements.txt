xarray>=0.18
scipy>=1.5
netCDF4>=1.5.3 #<1.5.9
toolz>=0.8.2
<<<<<<< HEAD
erddapy>0.8
fsspec>=0.8,<=2023.10.0
=======
erddapy>=0.7
fsspec>=0.8
>>>>>>> 542fd241
aiohttp>=3.7
packaging>=20.4  # Using 'version' to make API compatible with several fsspec releases
requests>=2.28<|MERGE_RESOLUTION|>--- conflicted
+++ resolved
@@ -2,13 +2,8 @@
 scipy>=1.5
 netCDF4>=1.5.3 #<1.5.9
 toolz>=0.8.2
-<<<<<<< HEAD
 erddapy>0.8
-fsspec>=0.8,<=2023.10.0
-=======
-erddapy>=0.7
 fsspec>=0.8
->>>>>>> 542fd241
 aiohttp>=3.7
 packaging>=20.4  # Using 'version' to make API compatible with several fsspec releases
 requests>=2.28