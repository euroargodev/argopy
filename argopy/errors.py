"""A bunch of custom errors used in argopy."""
from typing import List
import warnings
import logging

<<<<<<< HEAD
=======
log = logging.getLogger("argopy.errors")

>>>>>>> 62ba4cb9
class NoData(ValueError):
    """Raise for no data"""
    def __init__(self, path: str = "?"):
        self.value = "%s" % path
        self.path = path

    def __str__(self):
        """Print error."""
        return repr(self.value)


class DataNotFound(NoData):
    """Raise when a data fetching returns nothing"""
    pass


class NoDataLeft(NoData):
    """Raise when a data post-processing returns an empty dataset or dataframe"""
    pass


class GdacPathError(ValueError):
    """Raise when a GDAC compliant path is not appropriate"""

    pass


class ErddapPathError(ValueError):
    """Raise when an erddap path is not appropriate"""

    pass


class S3PathError(ValueError):
    """Raise when a S3 path is not appropriate"""

    pass


class NetCDF4FileNotFoundError(FileNotFoundError):
    """Raise when NETCDF4 file not found."""

    def __init__(self, path: str = "?"):
        self.value = "Couldn't find NetCDF4 file: %s" % path
        self.path = path

    def __str__(self):
        """Print error."""
        return repr(self.value)


class CacheFileNotFound(FileNotFoundError):
    """Raise when a file is not found in cache."""

    pass


class FileSystemHasNoCache(ValueError):
    """Raise when trying to access a cache system not implemented."""

    pass


class UnrecognisedProfileDirection(ValueError):
    """Not "A" or "D". Argopy should have recognized those."""

    def __init__(self, institute=None, wmo=None):
        self.institute = institute
        self.wmo = wmo


class InvalidDataset(ValueError):
    """
    This is to be used when a dataset or its property is not valid
    """
    pass


class InvalidDatasetStructure(ValueError):
    """Raise when the xarray dataset is not as expected."""

    pass


class InvalidFetcherAccessPoint(ValueError):
    """Raise when requesting a fetcher access point not available."""

    pass


class InvalidFetcher(ValueError):
    """Raise when trying to do something with a fetcher not ready."""

    pass


class InvalidOption(ValueError):
    """Raise when trying to set an invalid option name."""

    pass


class OptionValueError(ValueError):
    """Raise when the option value is not valid."""

    pass


class InvalidMethod(ValueError):
    """Raise when trying to do use a method not available."""

    pass


class InvalidDashboard(ValueError):
    """Raise this when trying to work with a 3rd party online service to display float information."""

    pass


class APIServerError(ValueError):
    """Raise this when argopy is disrupted by an error due to a webAPI, not argopy machinery."""
    def __init__(self, path: str = None):
        self.value = path

    def __str__(self):
        """Print error."""
        return repr(self.value)


class ErddapServerError(APIServerError):
    """Raise this when argopy is disrupted by an error due to the Erddap server, not argopy machinery."""

    pass


class ArgovisServerError(APIServerError):
    """Raise this when argopy is disrupted by an error due to the Argovis server, not argopy machinery."""

    pass


class ErddapHTTPUnauthorized(APIServerError):
    """Raise when login to erddap fails"""

    pass


class ErddapHTTPNotFound(APIServerError):
    """Raise when erddap resource is not found"""

    pass


class OptionDeprecatedWarning(DeprecationWarning):
    """When an option being deprecated is used

    This is a class to emit a warning when an option being deprecated is used.

    Parameters
    ----------
    reason: str, optional, default=None
        Text message to send with deprecation warning
    version: str, optional, default=None
    ignore_caller: List, optional, default=[]
    """
    def __init__(self, reason: str = None, version: str = None, ignore_caller: List = []):
        import inspect
        ignore_caller = [ignore_caller]

        if isinstance(reason, str):

            fmt = "\nCall to deprecated option: {reason}"
            if version is not None:
                fmt = "%s -- Deprecated since version {version}" % fmt

            issue_deprec = True
            stack = inspect.stack()
            for s in stack:
                if "<module>" in s.function:
                    break
                elif s.function in ignore_caller:
                    issue_deprec = False

            if issue_deprec:
                warnings.simplefilter("always", DeprecationWarning)
                warnings.warn(
                    fmt.format(reason=reason, version=version),
                    category=DeprecationWarning,
                    stacklevel=2,
                )
                warnings.simplefilter("default", DeprecationWarning)
            else:
                log.warning(fmt.format(reason=reason, version=version))

        else:
            raise TypeError(repr(type(reason)))<|MERGE_RESOLUTION|>--- conflicted
+++ resolved
@@ -3,11 +3,8 @@
 import warnings
 import logging
 
-<<<<<<< HEAD
-=======
 log = logging.getLogger("argopy.errors")
 
->>>>>>> 62ba4cb9
 class NoData(ValueError):
     """Raise for no data"""
     def __init__(self, path: str = "?"):
