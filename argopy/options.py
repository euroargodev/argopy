"""
This module manage options of the package

# Like always, largely inspired by xarray code:
# https://github.com/pydata/xarray/blob/cafab46aac8f7a073a32ec5aa47e213a9810ed54/xarray/core/options.py
"""
import os
<<<<<<< HEAD
from argopy.errors import OptionValueError

=======
import numpy as np
from argopy.errors import OptionValueError, FtpPathError
import warnings
>>>>>>> c0bb0acb

# Define option names as seen by users:
DATA_SOURCE = "src"
LOCAL_FTP = "local_ftp"
DATASET = "dataset"
DATA_CACHE = "cachedir"
USER_LEVEL = "mode"
API_TIMEOUT = "api_timeout"
TRUST_ENV = "trust_env"  # Get proxies information from HTTP_PROXY / HTTPS_PROXY environment variables if the parameter is True (False by default).
# Get proxy credentials from ~/.netrc file if present.

# Define the list of available options and default values:
OPTIONS = {
    DATA_SOURCE: "erddap",
    LOCAL_FTP: None,
    DATASET: "phy",
    DATA_CACHE: os.path.expanduser(os.path.sep.join(["~", ".cache", "argopy"])),
    USER_LEVEL: "standard",
    API_TIMEOUT: 60,
    TRUST_ENV: False
}

# Define the list of possible values
_DATA_SOURCE_LIST = frozenset(["erddap", "localftp", "argovis"])
_DATASET_LIST = frozenset(["phy", "bgc", "ref"])
_USER_LEVEL_LIST = frozenset(["standard", "expert"])


# Define how to validate options:
<<<<<<< HEAD
=======
def _positive_integer(value):
    return isinstance(value, int) and value > 0

def validate_ftp(this_path):
    if this_path is not None:
        return check_localftp(this_path, errors='raise')
    else:
        return False

>>>>>>> c0bb0acb
_VALIDATORS = {
    DATA_SOURCE: _DATA_SOURCE_LIST.__contains__,
    LOCAL_FTP: validate_ftp,
    DATASET: _DATASET_LIST.__contains__,
    DATA_CACHE: os.path.exists,
    USER_LEVEL: _USER_LEVEL_LIST.__contains__,
    API_TIMEOUT: lambda x: isinstance(x, int) and x > 0,
    TRUST_ENV: lambda x: isinstance(x, bool)
}


class set_options:
    """Set options for argopy.

    List of options:

        - `dataset`: Define the Dataset to work with.
            Default: `phy`. Possible values: `phy`, `bgc` or `ref`.
        - `src`: Source of fetched data.
            Default: `erddap`. Possible values: `erddap`, `localftp`, `argovis`
        - `local_ftp`: Absolute path to a local GDAC ftp copy.
            Default: `.`
        - `cachedir`: Absolute path to a local cache directory.
            Default: `~/.cache/argopy`
        - `mode`: User mode.
            Default: `standard`. Possible values: `standard` or `expert`.
        - `api_timeout`: Define the time out of internet requests to web API, in seconds.
            Default: 60

    You can use `set_options` either as a context manager:
    >>> import argopy
    >>> with argopy.set_options(src='localftp'):
    >>>    ds = argopy.DataFetcher().float(3901530).to_xarray()

    Or to set global options:
    >>> argopy.set_options(src='localftp')

    """
    def __init__(self, **kwargs):
        self.old = {}
        for k, v in kwargs.items():
            if k not in OPTIONS:
                raise ValueError(
                    "argument name %r is not in the set of valid options %r"
                    % (k, set(OPTIONS))
                )

            if k in _VALIDATORS and not _VALIDATORS[k](v):
                raise OptionValueError(f"option {k!r} given an invalid value: {v!r}")
            self.old[k] = OPTIONS[k]
        self._apply_update(kwargs)

    def _apply_update(self, options_dict):
        # for k, v in options_dict.items():
        #     if k in _SETTERS:
        #         _SETTERS[k](v)
        OPTIONS.update(options_dict)

    def __enter__(self):
        return

    def __exit__(self, type, value, traceback):
        self._apply_update(self.old)

def check_localftp(path, errors: str = "ignore"):
    """ Check if the path has the expected GDAC ftp structure

        Check if the path is structured like:
        .
        └── dac
            ├── aoml
            ├── ...
            ├── coriolis
            ├── ...
            ├── meds
            └── nmdis

        Parameters
        ----------
        path: str
            Path name to check
        errors: str
            "ignore" or "raise" (or "warn"

        Returns
        -------
        checked: boolean
            True if at least one DAC folder is found under path/dac/<dac_name>
            False otherwise
    """
    dacs = [
        "aoml",
        "bodc",
        "coriolis",
        "csio",
        "csiro",
        "incois",
        "jma",
        "kma",
        "kordi",
        "meds",
        "nmdis",
    ]

    # Case 1:
    check1 = (
        os.path.isdir(path)
        and os.path.isdir(os.path.join(path, "dac"))
        and np.any([os.path.isdir(os.path.join(path, "dac", dac)) for dac in dacs])
    )

    if check1:
        return True
    elif errors == "raise":
        # This was possible up to v0.1.3:
        check2 = os.path.isdir(path) and np.any(
            [os.path.isdir(os.path.join(path, dac)) for dac in dacs]
        )
        if check2:
            raise FtpPathError(
                "This path is no longer GDAC compliant for argopy.\n"
                "Please make sure you point toward a path with a 'dac' folder:\n%s"
                % path
            )
        else:
            raise FtpPathError("This path is not GDAC compliant (no `dac` folder with legitimate sub-folder):\n%s" % path)

    elif errors == "warn":
        # This was possible up to v0.1.3:
        check2 = os.path.isdir(path) and np.any(
            [os.path.isdir(os.path.join(path, dac)) for dac in dacs]
        )
        if check2:
            warnings.warn(
                "This path is no longer GDAC compliant for argopy. This will raise an error in the future.\n"
                "Please make sure you point toward a path with a 'dac' folder:\n%s"
                % path
            )
            return False
        else:
            warnings.warn("This path is not GDAC compliant:\n%s" % path)
            return False
    else:
        return False<|MERGE_RESOLUTION|>--- conflicted
+++ resolved
@@ -5,14 +5,9 @@
 # https://github.com/pydata/xarray/blob/cafab46aac8f7a073a32ec5aa47e213a9810ed54/xarray/core/options.py
 """
 import os
-<<<<<<< HEAD
-from argopy.errors import OptionValueError
-
-=======
 import numpy as np
 from argopy.errors import OptionValueError, FtpPathError
 import warnings
->>>>>>> c0bb0acb
 
 # Define option names as seen by users:
 DATA_SOURCE = "src"
@@ -42,8 +37,6 @@
 
 
 # Define how to validate options:
-<<<<<<< HEAD
-=======
 def _positive_integer(value):
     return isinstance(value, int) and value > 0
 
@@ -53,7 +46,6 @@
     else:
         return False
 
->>>>>>> c0bb0acb
 _VALIDATORS = {
     DATA_SOURCE: _DATA_SOURCE_LIST.__contains__,
     LOCAL_FTP: validate_ftp,
