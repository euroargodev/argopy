"""
This module manage options of the package

# Like always, largely inspired by xarray code:
# https://github.com/pydata/xarray/blob/cafab46aac8f7a073a32ec5aa47e213a9810ed54/xarray/core/options.py
"""
import os
import numpy as np
from argopy.errors import OptionValueError, FtpPathError
import warnings
import logging
import fsspec
from fsspec.core import split_protocol
from socket import gaierror
from urllib.parse import urlparse

# Define a logger
log = logging.getLogger("argopy.options")

# Define option names as seen by users:
DATA_SOURCE = "src"
FTP = "ftp"
DATASET = "dataset"
DATA_CACHE = "cachedir"
USER_LEVEL = "mode"
API_TIMEOUT = "api_timeout"
TRUST_ENV = "trust_env"

# Define the list of available options and default values:
OPTIONS = {
    DATA_SOURCE: "erddap",
    FTP: "https://data-argo.ifremer.fr",
    DATASET: "phy",
    DATA_CACHE: os.path.expanduser(os.path.sep.join(["~", ".cache", "argopy"])),
    USER_LEVEL: "standard",
    API_TIMEOUT: 60,
    TRUST_ENV: False
}

# Define the list of possible values
_DATA_SOURCE_LIST = frozenset(["erddap", "argovis", "gdac"])
_DATASET_LIST = frozenset(["phy", "bgc", "ref"])
_USER_LEVEL_LIST = frozenset(["standard", "expert"])


# Define how to validate options:
def _positive_integer(value):
    return isinstance(value, int) and value > 0


def validate_ftp(this_path):
    if this_path != "-":
        return check_gdac_path(this_path, errors='raise')
    else:
        log.debug("OPTIONS['%s'] is not defined" % FTP)
        return False


_VALIDATORS = {
    DATA_SOURCE: _DATA_SOURCE_LIST.__contains__,
    FTP: validate_ftp,
    DATASET: _DATASET_LIST.__contains__,
    DATA_CACHE: os.path.exists,
    USER_LEVEL: _USER_LEVEL_LIST.__contains__,
    API_TIMEOUT: lambda x: isinstance(x, int) and x > 0,
    TRUST_ENV: lambda x: isinstance(x, bool)
}


class set_options:
    """Set options for argopy

    List of options:

    - ``dataset``: Define the Dataset to work with.
        Default: ``phy``.
        Possible values: ``phy``, ``bgc`` or ``ref``.
    - ``src``: Source of fetched data.
        Default: ``erddap``.
<<<<<<< HEAD
        Possible values: ``erddap``, ``gdac``, ``argovis``
    - ``ftp``: Path to a local or remote GDAC
=======
        Possible values: ``erddap``, ``gdac``, ``argovis``. Deprecated values: ``localftp``.
    - ``local_ftp``: Absolute path to a local GDAC ftp copy.
>>>>>>> f6699d4c
        Default: None
    - ``cachedir``: Absolute path to a local cache directory.
        Default: ``~/.cache/argopy``
    - ``mode``: User mode.
        Default: ``standard``.
        Possible values: ``standard`` or ``expert``.
    - ``api_timeout``: Define the time out of internet requests to web API, in seconds.
        Default: 60
    - ``trust_env``: Allow for local environment variables to be used to connect to the internet.
        Argopy will get proxies information from HTTP_PROXY / HTTPS_PROXY environment variables if this option is True (
        False by default) and it can also get proxy credentials from ~/.netrc file if this file exists.

    You can use `set_options` either as a context manager:

    >>> import argopy
    >>> with argopy.set_options(src='gdac'):
    >>>    ds = argopy.DataFetcher().float(3901530).to_xarray()

    Or to set global options:

    >>> argopy.set_options(src='gdac')

    """
    def __init__(self, **kwargs):
        self.old = {}
        for k, v in kwargs.items():
            if k not in OPTIONS:
                raise ValueError(
                    "argument name %r is not in the set of valid options %r"
                    % (k, set(OPTIONS))
                )
            if k in _VALIDATORS and not _VALIDATORS[k](v):
                raise OptionValueError(f"option {k!r} given an invalid value: {v!r}")
            self.old[k] = OPTIONS[k]
        self._apply_update(kwargs)

    def _apply_update(self, options_dict):
        OPTIONS.update(options_dict)

    def __enter__(self):
        return

    def __exit__(self, type, value, traceback):
        self._apply_update(self.old)


def check_gdac_path(path, errors='ignore'):
    """ Check if a path has the expected GDAC ftp structure

        Check if a path is structured like:
        .
        └── dac
            ├── aoml
            ├── ...
            ├── coriolis
            ├── ...
            ├── meds
            └── nmdis

        Examples:
        >>> check_gdac_path("https://data-argo.ifremer.fr")  # True
        >>> check_gdac_path("ftp://ftp.ifremer.fr/ifremer/argo") # True
        >>> check_gdac_path("ftp://usgodae.org/pub/outgoing/argo") # True
        >>> check_gdac_path("/home/ref-argo/gdac") # True
        >>> check_gdac_path("https://www.ifremer.fr") # False
        >>> check_gdac_path("ftp://usgodae.org/pub/outgoing") # False

        Parameters
        ----------
        path: str
            Path name to check, including access protocol
        errors: str
            "ignore" or "raise" (or "warn")

        Returns
        -------
        checked: boolean
            True if at least one DAC folder is found under path/dac/<dac_name>
            False otherwise
    """
    # Create a file system for this path
    if split_protocol(path)[0] is None:
        fs = fsspec.filesystem('file')
    elif 'https' in split_protocol(path)[0]:
        fs = fsspec.filesystem('http')
    elif 'ftp' in split_protocol(path)[0]:
        try:
            host = urlparse(path).hostname
            port = 0 if urlparse(path).port is None else urlparse(path).port
            fs = fsspec.filesystem('ftp', host=host, port=port)
        except gaierror:
            if errors == 'raise':
                raise FtpPathError("Can't get address info (GAIerror) on '%s'" % host)
            elif errors == "warn":
                warnings.warn("Can't get address info (GAIerror) on '%s'" % host)
                return False
            else:
                return False
    else:
        raise FtpPathError("Unknown protocol for an Argo GDAC host: %s" % split_protocol(path)[0])

    # dacs = [
    #     "aoml",
    #     "bodc",
    #     "coriolis",
    #     "csio",
    #     "csiro",
    #     "incois",
    #     "jma",
    #     "kma",
    #     "kordi",
    #     "meds",
    #     "nmdis",
    # ]

    # Case 1:
    check1 = (
        fs.exists(path)
        and fs.exists(fs.sep.join([path, "dac"]))
#         and np.any([fs.exists(fs.sep.join([path, "dac", dac])) for dac in dacs])  # Take too much time on http/ftp GDAC server
    )
    if check1:
        return True
    elif errors == "raise":
        raise FtpPathError("This path is not GDAC compliant (no `dac` folder with legitimate sub-folder):\n%s" % path)

    elif errors == "warn":
        warnings.warn("This path is not GDAC compliant:\n%s" % path)
        return False
    else:
        return False<|MERGE_RESOLUTION|>--- conflicted
+++ resolved
@@ -77,13 +77,8 @@
         Possible values: ``phy``, ``bgc`` or ``ref``.
     - ``src``: Source of fetched data.
         Default: ``erddap``.
-<<<<<<< HEAD
         Possible values: ``erddap``, ``gdac``, ``argovis``
     - ``ftp``: Path to a local or remote GDAC
-=======
-        Possible values: ``erddap``, ``gdac``, ``argovis``. Deprecated values: ``localftp``.
-    - ``local_ftp``: Absolute path to a local GDAC ftp copy.
->>>>>>> f6699d4c
         Default: None
     - ``cachedir``: Absolute path to a local cache directory.
         Default: ``~/.cache/argopy``
