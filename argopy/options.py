"""
This module manage options of the package

# Like always, largely inspired by xarray code:
# https://github.com/pydata/xarray/blob/cafab46aac8f7a073a32ec5aa47e213a9810ed54/xarray/core/options.py
"""

import os
import warnings
import logging
import fsspec
import importlib


try:
    import distributed

    has_distributed = True
except ModuleNotFoundError:
    has_distributed = False
    distributed = None


if importlib.util.find_spec("boto3") is not None:
    HAS_BOTO3 = True
else:
    HAS_BOTO3 = False


from .errors import OptionValueError, GdacPathError, ErddapPathError, APIServerError


# Define a logger
log = logging.getLogger("argopy.options")

# Define option names as seen by users and internals:
DATA_SOURCE = "src"
GDAC = "gdac"
ERDDAP = "erddap"
DATASET = "ds"
CACHE_FOLDER = "cachedir"
CACHE_EXPIRATION = "cache_expiration"
USER_LEVEL = "mode"
API_TIMEOUT = "api_timeout"
TRUST_ENV = "trust_env"
SERVER = "server"
USER = "user"
PASSWORD = "password"
ARGOVIS_API_KEY = "argovis_api_key"
PARALLEL = "parallel"
PARALLEL_DEFAULT_METHOD = "parallel_default_method"
LON = "longitude_convention"
<<<<<<< HEAD
NVS = "nvs"
=======
API_FLEETMONITORING = "fleetmonitoring"
RBR_API_KEY = "rbr_api_key"
API_RBR = "rbr_api"
NVS = "nvs"
API_SEABIRD = "seabird_api"
DISPLAY_STYLE = "display_style"

>>>>>>> abfeadaf

# Define the list of available options and default values:
OPTIONS = {
    DATA_SOURCE: "erddap",
    GDAC: "https://data-argo.ifremer.fr",
    ERDDAP: "https://erddap.ifremer.fr/erddap",
    DATASET: "phy",
    CACHE_FOLDER: os.path.expanduser(os.path.sep.join(["~", ".cache", "argopy"])),
    CACHE_EXPIRATION: 86400,
    USER_LEVEL: "standard",
    API_TIMEOUT: 60,
    TRUST_ENV: False,
    SERVER: None,
    USER: os.environ.get("ERDDAP_USERNAME"),
    PASSWORD: os.environ.get("ERDDAP_PASSWORD"),
    ARGOVIS_API_KEY: "guest",  # https://argovis-keygen.colorado.edu
    PARALLEL: False,
    PARALLEL_DEFAULT_METHOD: "thread",
    LON: "180",
<<<<<<< HEAD
    NVS: "https://vocab.nerc.ac.uk/collection",
=======
    API_FLEETMONITORING: "https://fleetmonitoring.euro-argo.eu",
    RBR_API_KEY: os.environ.get("RBR_API_KEY"),  # Contact RBR at argo@rbr-global.com if you do not have an authorization key.
    API_RBR: "https://oem-lookup.rbr-global.com/api/v1",
    NVS: "https://vocab.nerc.ac.uk/collection",
    API_SEABIRD: "https://instrument.seabirdhub.com/api/argo-calibration",
    DISPLAY_STYLE: "html",
>>>>>>> abfeadaf
}
DEFAULT = OPTIONS.copy()

# Define the list of possible values
_DATA_SOURCE_LIST = frozenset(["erddap", "argovis", "gdac"])
_DATASET_LIST = frozenset(["phy", "bgc", "ref", "bgc-s", "bgc-b"])
_USER_LEVEL_LIST = frozenset(["standard", "expert", "research"])
_DISPLAY_STYLE_LIST = frozenset(["html", "text"])
_LON_LIST = frozenset(['180', '360'])

def _positive_integer(value):
    return isinstance(value, int) and value > 0


def validate_gdac(this_path):
    if this_path != "-":
        return check_gdac_option(this_path, errors="raise")
    else:
        log.debug("OPTIONS['%s'] is not defined" % GDAC)
        return False


def validate_erddap(this_path):
    if this_path != "-":
        return check_erddap_path(this_path, errors="raise")
    else:
        log.debug("OPTIONS['%s'] is not defined" % ERDDAP)
        return False


def validate_parallel(method):
    """Possible values: True, False, 'thread', 'process', distributed.client.Client"""
    if isinstance(method, bool):
        return True
    else:
        return validate_parallel_method(method)


def validate_parallel_method(method):
    """Possible values: 'thread', 'process', distributed.client.Client"""
    if method in ["thread", "process"]:
        return True
    elif has_distributed and isinstance(method, distributed.client.Client):
        return True
    else:
        return False


def validate_fleetmonitoring(this_path):
    if this_path != "-":
        return check_fleetmonitoring_path(this_path, errors="raise")
    else:
        log.debug("OPTIONS['%s'] is not defined" % API_FLEETMONITORING)
        return False


def validate_rbr(this_path):
    if this_path != "-":
        return True  # todo: check with RBR how to get the API endpoint for its status
    else:
        log.debug("OPTIONS['%s'] is not defined" % API_RBR)
        return False


def validate_seabird(this_path):
    if this_path != "-":
        return True  # todo: check with Seabird how to get the API endpoint for its status
    else:
        log.debug("OPTIONS['%s'] is not defined" % API_RBR)
        return False


def PARALLEL_SETUP(parallel):
    parallel = VALIDATE("parallel", parallel)
    if isinstance(parallel, bool):
        if parallel:
            return True, OPTIONS["parallel_default_method"]
        else:
            return False, "sequential"
    else:
        return True, parallel


def check_erddap_path(path, errors="ignore"):
    """Check if a url points to a valid ERDDAP server"""
    fs = fsspec.filesystem("http", ssl=False)
    check1 = fs.exists(path + "/info/index.json")
    if check1:
        return True
    elif errors == "raise":
        raise ErddapPathError(f"This url is not a valid ERDDAP server:\n{path}")
    elif errors == "warn":
        warnings.warn(f"This url is not a valid ERDDAP server:\n{path}")
        return False
    else:
        return False


def check_fleetmonitoring_path(path, errors='ignore'):
    """Check if a url points to a Euro-Argo valid FleetMonitoring server"""
    fs = fsspec.filesystem("http", ssl=False)
    try:
        fs.open_json(path + "/get-version")
        return True
    except Exception as e:
        if errors == "raise":
            raise APIServerError(f"This url is not a valid Euro-Argo FleetMonitoring server:\n{path}")
        elif errors == "warn":
            warnings.warn(f"This url is not a valid Euro-Argo FleetMonitoring server:\n{path}")
            return False
        else:
            return False


def check_gdac_option(
    path, errors: str = "ignore", ignore_knowns: bool = True
):  # noqa: C901
    """Check if a path has the expected GDAC structure

    Expected GDAC structure::

        .
        └── dac
            ├── aoml
            ├── ...
            ├── coriolis
            ├── ...
            ├── meds
            └── nmdis

    Examples::

    >>> check_gdac_path("https://data-argo.ifremer.fr")  # True
    >>> check_gdac_path("https://usgodae.org/pub/outgoing/argo") # True
    >>> check_gdac_path("ftp://ftp.ifremer.fr/ifremer/argo") # True
    >>> check_gdac_path("/home/ref-argo/gdac") # True
    >>> check_gdac_path("s3://argo-gdac-sandbox/pub") # True

    >>> check_gdac_path("https://www.ifremer.fr") # False
    >>> check_gdac_path("ftp://usgodae.org/pub/outgoing") # False

    Parameters
    ----------
    path: str
        Path name to check, including access protocol
    errors: str, default="ignore"
        Determine how check procedure error are handled: "ignore", "raise" or "warn"
    ignore_knowns: bool, default=False
        Should the checking procedure be by-passed for the internal list of known GDACs.
        Set this to True to check if a known GDACs is connected or not.

    Returns
    -------
    checked: boolean

    See also
    --------
    :class:`argopy.stores.gdacfs`, :meth:`argopy.utils.list_gdac_servers`

    """
    from .utils import (
        list_gdac_servers,
    )  # import here, otherwise raises circular import

    if path in list_gdac_servers() and ignore_knowns:
        return True
    else:

        from .stores import gdacfs  # import here, otherwise raises circular import

        try:
            fs = gdacfs(path)
        except GdacPathError:
            if errors == "raise":
                raise
            elif errors == "warn":
                warnings.warn("Can't get address info (GAIerror) on '%s'" % path)
                return False
            else:
                return False

        check1 = fs.exists("dac")
        if check1:
            return True

        elif errors == "raise":
            raise GdacPathError(
                "This path is not GDAC compliant (no legitimate sub-folder `dac`):\n%s"
                % path
            )

        elif errors == "warn":
            warnings.warn(
                "This path is not GDAC compliant (no legitimate sub-folder `dac`):\n%s"
                % path
            )
            return False

        else:
            return False


_VALIDATORS = {
    DATA_SOURCE: _DATA_SOURCE_LIST.__contains__,
    GDAC: validate_gdac,
    ERDDAP: validate_erddap,
    DATASET: _DATASET_LIST.__contains__,
    CACHE_FOLDER: lambda x: os.access(x, os.W_OK),
    CACHE_EXPIRATION: lambda x: isinstance(x, int) and x > 0,
    USER_LEVEL: _USER_LEVEL_LIST.__contains__,
    API_TIMEOUT: lambda x: isinstance(x, int) and x > 0,
    TRUST_ENV: lambda x: isinstance(x, bool),
    SERVER: lambda x: True,
    USER: lambda x: isinstance(x, str) or x is None,
    PASSWORD: lambda x: isinstance(x, str) or x is None,
    ARGOVIS_API_KEY: lambda x: isinstance(x, str) or x is None,
    RBR_API_KEY: lambda x: isinstance(x, str) or x is None,
    PARALLEL: validate_parallel,
    PARALLEL_DEFAULT_METHOD: validate_parallel_method,
<<<<<<< HEAD
    LON: lambda x: x in ['180', '360'],
    NVS: lambda x: isinstance(x, str) or x is None,
=======
    LON: _LON_LIST.__contains__,
    API_FLEETMONITORING: validate_fleetmonitoring,
    API_RBR: validate_rbr,
    API_SEABIRD: validate_seabird,
    NVS: lambda x: isinstance(x, str) or x is None,
    DISPLAY_STYLE: _DISPLAY_STYLE_LIST.__contains__,

>>>>>>> abfeadaf
}


def VALIDATE(key, val):
    """Return option value if validated otherwise raise an OptionValueError"""
    if key in _VALIDATORS:
        if not _VALIDATORS[key](val):
            raise OptionValueError(f"option '{key}' given an invalid value: '{val}'")
        else:
            return val
    else:
        raise ValueError(f"option '{key}' has no validation method")


class set_options:
    """Set options for argopy

    Parameters
    ----------

    ds: str, default: ``phy``
        Define the Dataset to work with: ``phy``, ``bgc`` or ``ref``

    src: str, default: ``erddap``
        Source of fetched data: ``erddap``, ``gdac``, ``argovis``

    mode: str, default: ``standard``
        User mode: ``standard``, ``expert`` or ``research``

    gdac: str, default: https://data-argo.ifremer.fr
        Default path to be used by the GDAC fetchers and Argo index stores

    erddap: str, default: https://erddap.ifremer.fr/erddap
        Default server address to be used by the data and index erddap fetchers

    cachedir: str, default: ``~/.cache/argopy``
        Absolute path to a local cache directory

    cache_expiration: int, default: 86400
        Expiration delay of cache files in seconds

    api_timeout: int, default: 60
        Time out for internet requests to web API, in seconds

    trust_env: bool, default: False
        Allow for local environment variables to be used to connect to the internet.

        Argopy will get proxies information from HTTP_PROXY / HTTPS_PROXY environment variables if this option is True
        and it can also get proxy credentials from ~/.netrc file if this file exists

    user: str, default: None
        Username to use when a simple authentication is required

    password: str, default: None
        Password to use when a simple authentication is required

    argovis_api_key: str, default: ``guest``
        The API key to use when fetching data from the `argovis` data source

        You can get a free key at https://argovis-keygen.colorado.edu

    rbr_api_key: str, default: None
        The API key to use when fetching data from the RBR OEM lookup API.

        RBR sensor owners can get a key by contacting RBR at argo@rbr-global.com.

        This key can also be used from: https://oem-lookup.rbr-global.com

    rbr_api: str
        Server address of the RBR "RBRargo Product Lookup" web-API

    seabird_api: str
        Server address of the Seabird-Scientific "Instrument Metadata Portal" web-API

    parallel: bool, str, :class:`distributed.Client`, default: False
        Set whether to use parallelisation or not, and possibly which method to use.

            Possible values:
                - ``False``: no parallelisation is used
                - ``True``: use default method specified by the ``parallel_default_method`` option (see below)
                - any other values accepted by the ``parallel_default_method`` option (see below)

    parallel_default_method: str, :class:`distributed.Client`, default: ``thread``
        The default parallelisation method to use if the option ``parallel`` is simply set to ``True``.

            Possible values:
                - ``thread``: use `multi-threading <https://en.wikipedia.org/wiki/Multithreading_(computer_architecture)>`_ with a :class:`concurrent.futures.ThreadPoolExecutor`
                - ``process``: use `multi-processing <https://en.wikipedia.org/wiki/Multiprocessing>`_ with a :class:`concurrent.futures.ProcessPoolExecutor`
                -  :class:`distributed.Client`: Use a `Dask Cluster <https://docs.dask.org/en/stable/deploying.html>`_ `client <https://distributed.dask.org/en/latest/client.html>`_.

    longitude_convention: str, default: '180',
        The longitude convention to use when longitudes are compared.

            Possible values:
                - '180': longitude goes from -180 to 180
                - '360': longitude goes from 0 to 360

    Other Parameters
    ----------------
    server: : str, default: None
        Other than expected/default server to be uses by a function/method

        This is mostly intended to be used by unit tests.

    Examples
    --------

    You can use ``set_options`` either as a context manager for temporary setting:

    >>> import argopy
    >>> with argopy.set_options(src='gdac'):
    >>>    ds = argopy.DataFetcher().float(3901530).to_xarray()

    or to set global options (at the beginning of a script for instance):

    >>> argopy.set_options(src='gdac')

    Warns
    -----
    A DeprecationWarning can be raised when a deprecated option is set

    """

    def __init__(self, **kwargs):
        self.old = {}
        for k, v in kwargs.items():
            if k not in OPTIONS:
                raise ValueError(
                    "argument name %r is not in the set of valid options %r"
                    % (k, set(OPTIONS))
                )

            if k == CACHE_FOLDER:
                os.makedirs(v, exist_ok=True)

            VALIDATE(k, v)

            self.old[k] = OPTIONS[k]
        self._apply_update(kwargs)

    def _apply_update(self, options_dict):
        OPTIONS.update(options_dict)

    def __enter__(self):
        return

    def __exit__(self, type, value, traceback):
        self._apply_update(self.old)


def reset_options():
    """Reset all options to default values"""
    set_options(**DEFAULT)<|MERGE_RESOLUTION|>--- conflicted
+++ resolved
@@ -50,9 +50,7 @@
 PARALLEL = "parallel"
 PARALLEL_DEFAULT_METHOD = "parallel_default_method"
 LON = "longitude_convention"
-<<<<<<< HEAD
 NVS = "nvs"
-=======
 API_FLEETMONITORING = "fleetmonitoring"
 RBR_API_KEY = "rbr_api_key"
 API_RBR = "rbr_api"
@@ -60,7 +58,6 @@
 API_SEABIRD = "seabird_api"
 DISPLAY_STYLE = "display_style"
 
->>>>>>> abfeadaf
 
 # Define the list of available options and default values:
 OPTIONS = {
@@ -80,16 +77,13 @@
     PARALLEL: False,
     PARALLEL_DEFAULT_METHOD: "thread",
     LON: "180",
-<<<<<<< HEAD
     NVS: "https://vocab.nerc.ac.uk/collection",
-=======
     API_FLEETMONITORING: "https://fleetmonitoring.euro-argo.eu",
     RBR_API_KEY: os.environ.get("RBR_API_KEY"),  # Contact RBR at argo@rbr-global.com if you do not have an authorization key.
     API_RBR: "https://oem-lookup.rbr-global.com/api/v1",
     NVS: "https://vocab.nerc.ac.uk/collection",
     API_SEABIRD: "https://instrument.seabirdhub.com/api/argo-calibration",
     DISPLAY_STYLE: "html",
->>>>>>> abfeadaf
 }
 DEFAULT = OPTIONS.copy()
 
@@ -158,7 +152,7 @@
     if this_path != "-":
         return True  # todo: check with Seabird how to get the API endpoint for its status
     else:
-        log.debug("OPTIONS['%s'] is not defined" % API_RBR)
+        log.debug("OPTIONS['%s'] is not defined" % API_SEABIRD)
         return False
 
 
@@ -309,18 +303,12 @@
     RBR_API_KEY: lambda x: isinstance(x, str) or x is None,
     PARALLEL: validate_parallel,
     PARALLEL_DEFAULT_METHOD: validate_parallel_method,
-<<<<<<< HEAD
-    LON: lambda x: x in ['180', '360'],
-    NVS: lambda x: isinstance(x, str) or x is None,
-=======
     LON: _LON_LIST.__contains__,
     API_FLEETMONITORING: validate_fleetmonitoring,
     API_RBR: validate_rbr,
     API_SEABIRD: validate_seabird,
     NVS: lambda x: isinstance(x, str) or x is None,
     DISPLAY_STYLE: _DISPLAY_STYLE_LIST.__contains__,
-
->>>>>>> abfeadaf
 }
 
 
