--- conflicted
+++ resolved
@@ -622,13 +622,7 @@
         # With the gdac and erddap+bgc,
         # we rely on the fetcher ArgoIndex:
         # (hence we always return a full index)
-<<<<<<< HEAD
         if (self._src == 'erddap' and 'bgc' in self._dataset_id) or (self._src == 'gdac'):
-=======
-        if (self._src == "erddap" and self._dataset_id == "bgc") or (
-            self._src == "gdac"
-        ):
->>>>>>> 1e79ec08
             prt("to_index working with fetcher ArgoIndex instance")
             idx = self.fetcher.indexfs
             if self._AccessPoint == "region":
