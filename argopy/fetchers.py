--- conflicted
+++ resolved
@@ -15,13 +15,9 @@
 
 from argopy.options import OPTIONS, _VALIDATORS
 from .errors import InvalidFetcherAccessPoint, InvalidFetcher
-<<<<<<< HEAD
 from .utilities import list_available_data_src, list_available_index_src, is_box, is_indexbox, check_wmo
 from .plotters import plot_trajectory, plot_dac, plot_profilerType
-=======
-from .utilities import list_available_data_src, list_available_index_src, is_box
-from .plotters import plot_trajectory, bar_plot
->>>>>>> b9bb9f6a
+
 
 AVAILABLE_DATA_SOURCES = list_available_data_src()
 AVAILABLE_INDEX_SOURCES = list_available_index_src()
@@ -228,7 +224,6 @@
             A data source fetcher for all float profiles
         """
         wmo = check_wmo(wmo)  # Check and return a valid list of WMOs
-
         if "CYC" in kw or "cyc" in kw:
             raise TypeError(
                 "float() got an unexpected keyword argument 'cyc'. Use 'profile' access "
@@ -267,23 +262,10 @@
         :class:`argopy.fetchers.ArgoDataFetcher.profile`
             A data source fetcher for specific float profiles
         """
-<<<<<<< HEAD
         wmo = check_wmo(wmo)  # Check and return a valid list of WMOs
-
-        if "profile" in self.Fetchers:
-            self.fetcher = self.Fetchers["profile"](
-                WMO=wmo, CYC=cyc, **self.fetcher_options
-            )
-            self._AccessPoint = "profile"  # Register the requested access point
-        else:
-            raise InvalidFetcherAccessPoint(
-                "'profile' not available with '%s' src" % self._src
-            )
-=======
         self.fetcher = self.Fetchers["profile"](WMO=wmo, CYC=cyc, **self.fetcher_options)
         self._AccessPoint = "profile"  # Register the requested access point
         self._AccessPoint_data = {'wmo': wmo, 'cyc': cyc}  # Register the requested access point data
->>>>>>> b9bb9f6a
 
         if self._mode == "standard" and self._dataset_id != "ref":
             def postprocessing(xds):
@@ -602,7 +584,7 @@
             raise InvalidFetcherAccessPoint("'%s' is not a valid access point" % key)
         pass
 
-<<<<<<< HEAD
+    @checkAccessPoint
     def float(self, wmo):
         """ Load index for one or more WMOs
 
@@ -619,16 +601,8 @@
         """
         wmo = check_wmo(wmo)  # Check and return a valid list of WMOs
 
-        if "float" in self.Fetchers:
-            self.fetcher = self.Fetchers["float"](WMO=wmo, **self.fetcher_options)
-            self._AccessPoint = "float"  # Register the requested access point
-        else:
-            raise InvalidFetcherAccessPoint(
-                "'float' not available with '%s' src" % self._src
-            )
-        return self
-
-=======
+        return self
+
     @property
     def index(self):
         """ Index structure
@@ -642,19 +616,10 @@
         return self._index
 
     @checkAccessPoint
->>>>>>> b9bb9f6a
     def profile(self, wmo, cyc):
         """ Profile index fetcher
 
-        Parameters
-        ----------
-        wmo: list(int)
-            Define the list of Argo floats to load data for. This is a list of integers with WMO numbers.
-        cyc: list(int)
-            Define the list of cycle numbers to load for each Argo floats listed in ``wmo``.
-
-<<<<<<< HEAD
-        Parameters
+		Parameters
         ----------
         wmo: int, list(int)
             Define the list of Argo floats to load index for. This is a list of integers with WMO float identifiers.
@@ -662,30 +627,12 @@
         cyc: list(int)
             Define the list of cycle numbers to load for each Argo floats listed in ``wmo``.
 
-        Returns
-        -------
-        :class:`argopy.fetchers.ArgoIndexFetcher.profile`
-            An index source fetcher for specific float profiles index
-        """
-        wmo = check_wmo(wmo)  # Check and return a valid list of WMOs
-
-        if "profile" in self.Fetchers:
-            self.fetcher = self.Fetchers["profile"](
-                WMO=wmo, CYC=cyc, **self.fetcher_options
-            )
-            self._AccessPoint = "profile"  # Register the requested access point
-        else:
-            raise InvalidFetcherAccessPoint(
-                "'profile' not available with '%s' src" % self._src
-            )
-        return self
-
-=======
-        Returns
+		Returns
         -------
         :class:`argopy.fetchers.ArgoIndexFetcher`
             A index fetcher initialised for specific float profiles
         """
+        wmo = check_wmo(wmo)  # Check and return a valid list of WMOs
         self.fetcher = self.Fetchers["profile"](WMO=wmo, CYC=cyc, **self.fetcher_options)
         self._AccessPoint = "profile"  # Register the requested access point
         return self
@@ -709,7 +656,6 @@
         return self
 
     @checkAccessPoint
->>>>>>> b9bb9f6a
     def region(self, box):
         """ Space/time domain index fetcher
 
@@ -728,28 +674,15 @@
         Returns
         -------
         :class:`argopy.fetchers.ArgoIndexFetcher`
-<<<<<<< HEAD
-            An index source fetcher for a space/time domain index
+			A index fetcher initialised for a space/time domain
+
+        Warning
+        -------
+        Note that the box option for an index fetcher does not have pressure bounds, contrary to the data fetcher.
         """
         is_indexbox(box, errors="raise")  # Validate the box definition
-        if "region" in self.Fetchers:
-            self.fetcher = self.Fetchers["region"](box=box, **self.fetcher_options)
-            self._AccessPoint = "region"  # Register the requested access point
-        else:
-            raise InvalidFetcherAccessPoint(
-                "'region' not available with '%s' src" % self._src
-            )
-=======
-            A index fetcher initialised for a space/time domain
-
-        Warning
-        -------
-        Note that the box option for an index fetcher does not have pressure bounds, contrary to the data fetcher.
-
-        """
         self.fetcher = self.Fetchers["region"](box=box, **self.fetcher_options)
         self._AccessPoint = "region"  # Register the requested access point
->>>>>>> b9bb9f6a
         return self
 
     def to_dataframe(self, **kwargs):
