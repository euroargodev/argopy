--- conflicted
+++ resolved
@@ -17,19 +17,16 @@
 
 from argopy.options import OPTIONS, _VALIDATORS
 from .errors import InvalidFetcherAccessPoint, InvalidFetcher
-<<<<<<< HEAD
+
 from .utilities import (
     list_available_data_src, list_available_index_src,
     is_box, is_indexbox,
-    check_wmo, check_cyc
+    check_wmo, check_cyc,
+    get_coriolis_profile_id
 )
-from .plotters import plot_trajectory, bar_plot, open_sat_altim_report
 from argopy.stores import filestore
-=======
-from .utilities import list_available_data_src, list_available_index_src, is_box, is_indexbox, check_wmo, get_coriolis_profile_id
 from .plot import plot_trajectory, bar_plot, open_sat_altim_report
 
->>>>>>> 61dd9c3d
 
 AVAILABLE_DATA_SOURCES = list_available_data_src()
 AVAILABLE_INDEX_SOURCES = list_available_index_src()
@@ -475,7 +472,6 @@
         if not full:
             self.load()
             ds = self.data.argo.point2profile()
-<<<<<<< HEAD
             if "N_LEVELS" in ds.dims:
                 df = (
                     ds.drop_vars(set(ds.data_vars) - set(["PLATFORM_NUMBER"]))
@@ -489,13 +485,7 @@
                     ds.drop_vars(set(ds.data_vars) - set(["PLATFORM_NUMBER"]))
                     .to_dataframe()
                 )
-=======
-            df = (
-                ds.drop_vars(set(ds.data_vars) - set(["PLATFORM_NUMBER", "CYCLE_NUMBER"]))
-                .drop_dims("N_LEVELS")
-                .to_dataframe()
-            )
->>>>>>> 61dd9c3d
+
             df = (
                 df.reset_index()
                 .rename(
