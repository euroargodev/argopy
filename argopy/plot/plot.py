--- conflicted
+++ resolved
@@ -8,12 +8,9 @@
 #
 import warnings
 import logging
-<<<<<<< HEAD
-=======
 import os
 import json
 from copy import copy
->>>>>>> 8cdd272e
 
 import xarray as xr
 import pandas as pd
@@ -752,10 +749,8 @@
     """
     warnUnless(has_mpl, "requires matplotlib installed")
 
-<<<<<<< HEAD
-    if this_param in Asset.load('data_types')["data"]["str"]:
-        raise ValueError("scatter_plot does not support string data type (yet !)")
-=======
+
+
     #deprecation
     if 'this_param' in kwargs:
         warnings.warn(
@@ -779,9 +774,8 @@
         )
         y = kwargs['this_y']  # Safe fallback on new argument
 
-    if param in DATA_TYPES["data"]["str"]:
-        raise ValueError("scatter_plot does not support parameter of string type (yet !)")
->>>>>>> 8cdd272e
+    if param in Asset.load('data_types')["data"]["str"]:
+        raise ValueError("scatter_plot does not support string data type (yet !)")        
 
     # Transform the 'cmap' argument into a mpl.colors.Colormap instance
     a_color = None
