--- conflicted
+++ resolved
@@ -70,11 +70,6 @@
         Parameters
         ----------
         host: str, default: ``https://data-argo.ifremer.fr``
-<<<<<<< HEAD
-            Local or remote (ftp or http) path to a `dac` folder (GDAC structure compliant). This takes values
-            like: ``ftp://ftp.ifremer.fr/ifremer/argo``, ``ftp://usgodae.org/pub/outgoing/argo`` or a local
-            absolute path.
-=======
             Local or remote (ftp, https or s3) path to a `dac` folder (GDAC structure compliant). This takes values
             like:
                 - ``https://data-argo.ifremer.fr``
@@ -83,7 +78,6 @@
                 - a local absolute path
 
             You can also use the following keywords: ``http``/``https``, ``ftp`` and ``s3``/``aws``, respectively.
->>>>>>> 470a3d9f
         index_file: str, default: ``ar_index_global_prof.txt``
             Name of the csv-like text file with the index.
 
@@ -96,11 +90,7 @@
             Set the expected format convention of the index file. This is useful when trying to load index file with custom name. If set to ``None``, we'll try to infer the convention from the ``index_file`` value.
              Possible values: ``ar_index_global_prof``, ``argo_bio-profile_index``, ``argo_synthetic-profile_index`` or ``argo_aux-profile_index``.
 
-<<<<<<< HEAD
-            You can also use the keyword: ``core``, ``bgc-s``, ``bgc-b`` and ``aux``.
-=======
-            You can also use the following keywords: ``core``, ``bgc-s``, ``bgc-b``.
->>>>>>> 470a3d9f
+            You can also use the following keywords: ``core``, ``bgc-s``, ``bgc-b`` and ``aux``.
         cache : bool, default: False
             Use cache or not.
         cachedir: str, default: OPTIONS['cachedir']
@@ -202,6 +192,16 @@
                 "Convention '%s' is not supported, it must be one in: %s"
                 % (convention, self.convention_supported)
             )
+        else:
+            # Catch shortcuts for convention:
+            if convention in ["core"]:
+                convention = "ar_index_global_prof"
+            elif convention in ["bgc-s", "synth"]:
+                convention = "argo_synthetic-profile_index"
+            elif convention in ["bgc-b", "bio"]:
+                convention = "argo_bio-profile_index"
+            elif convention in ["aux"]:
+                convention = "argo_aux-profile_index"
         self._convention = convention
 
         # Check if the index file exists
@@ -221,28 +221,7 @@
         else:
             # Will init search with full index by default:
             self._nrows_index = None
-
-<<<<<<< HEAD
-        if convention is None:
-            # Try to infer the convention from the file name:
-            convention = index_file.split(self.fs["src"].fs.sep)[-1].split(".")[0]
-        if convention not in self.convention_supported:
-            raise OptionValueError(
-                "Convention '%s' is not supported, it must be one in: %s"
-                % (convention, self.convention_supported)
-            )
-        else:
-            # Catch shortcuts for convention:
-            if convention in ["core"]:
-                convention = "ar_index_global_prof"
-            elif convention in ["bgc-s", "synth"]:
-                convention = "argo_synthetic-profile_index"
-            elif convention in ["bgc-b", "bio"]:
-                convention = "argo_bio-profile_index"
-            elif convention in ["aux"]:
-                convention = "argo_aux-profile_index"
-        self._convention = convention
-=======
+            
             # Work with the compressed index if available:
             if self.fs["src"].exists(self.index_path + ".gz"):
                 self.index_file += ".gz"
@@ -254,7 +233,6 @@
             # Adjust S3 bucket name and key with host and index file names:
             self.fs["s3"].bucket_name = Path(split_protocol(self.host)[1]).parts[0]
             self.fs["s3"].key = str(Path(*Path(split_protocol(self.host)[1]).parts[1:]) / self.index_file)
->>>>>>> 470a3d9f
 
         # # CNAME internal manager to be able to chain search methods:
         # self._cname = None
