--- conflicted
+++ resolved
@@ -152,17 +152,11 @@
                     "backend_kwargs": {
                         "consolidated": False,
                         "storage_options": {
-<<<<<<< HEAD
-                            "fo": self.ak.to_reference(url, overwrite=akoverwrite, fs=self),  # codespell:ignore
-                            # "remote_protocol": fsspec.core.split_protocol(url)[0],
-                            "storage_options": {"host": self.fs.host, "port": self.fs.port},
-=======
                             "fo": self.ak.to_reference(url,
                                                        overwrite=akoverwrite,
                                                        fs=self),  # codespell:ignore
                             "remote_protocol": fsspec.core.split_protocol(url)[0],
                             "remote_options": self.ak.storage_options
->>>>>>> 3e692f59
                         },
                     },
                 }
