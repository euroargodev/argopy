"""
Argo specific layer on top of fsspec
This allows for file/memory/http/ftp stores with Argo dedicated methods

fs = filestore()
fs = memorystore()
fs = httpstore()
fs = ftpstore()
fs = httpstore_erddap_auth(payload = {"user": None, "password": None})

fs.open_dataset
fs.open_json

fs.open_mfdataset
fs.open_mfjson

fs.read_csv

"""

import os
import types
import xarray as xr
import pandas as pd
import fsspec
import aiohttp
import shutil
import pickle  # nosec B403 only used with internal files/assets
import json
import time
import tempfile
import logging
from packaging import version
from typing import Union
from urllib.parse import urlparse, parse_qs
from functools import lru_cache
from abc import ABC, abstractmethod
import concurrent.futures
import multiprocessing

from ..options import OPTIONS
from ..errors import (
    FileSystemHasNoCache,
    CacheFileNotFound,
    DataNotFound,
    InvalidMethod,
    ErddapHTTPUnauthorized,
    ErddapHTTPNotFound,
)
from ..utils.transform import (
    drop_variables_not_in_all_datasets,
    fill_variables_not_in_all_datasets,
)
from ..utils.monitored_threadpool import MyThreadPoolExecutor as MyExecutor
from ..utils.accessories import Registry
from ..utils.format import UriCName


log = logging.getLogger("argopy.stores")

try:
    from tqdm import tqdm
except ModuleNotFoundError:
    log.debug("argopy needs tqdm installed to display progress bars")

    def tqdm(fct, **kw):
        return fct


try:
    import distributed

    has_distributed = True
except ModuleNotFoundError:
    log.debug("argopy needs distributed to use Dask cluster/client")
    has_distributed = False


def new_fs(
    protocol: str = "",
    cache: bool = False,
    cachedir: str = OPTIONS["cachedir"],
    cache_expiration: int = OPTIONS["cache_expiration"],
    **kwargs,
):
    """Create a new fsspec file system

    Parameters
    ----------
    protocol: str (optional)
    cache: bool (optional)
        Use a filecache system on top of the protocol. Default: False
    cachedir: str
        Define path to cache directory.
    **kwargs: (optional)
        Other arguments passed to :class:`fsspec.filesystem`

    """
    # Merge default FSSPEC kwargs with user defined kwargs:
    default_fsspec_kwargs = {"simple_links": True, "block_size": 0}
    if protocol == "http":
        client_kwargs = {"trust_env": OPTIONS["trust_env"]}  # Passed to aiohttp.ClientSession
        if "client_kwargs" in kwargs:
            client_kwargs = {**client_kwargs, **kwargs['client_kwargs']}
            kwargs.pop('client_kwargs')
        default_fsspec_kwargs = {
            **default_fsspec_kwargs,
            **{"client_kwargs": {**client_kwargs}},
        }
        fsspec_kwargs = {**default_fsspec_kwargs, **kwargs}

    elif protocol == "ftp":
        default_fsspec_kwargs = {
            **default_fsspec_kwargs,
            **{"block_size": 1000 * (2**20)},
        }
<<<<<<< HEAD
    elif protocol == "s3":
        default_fsspec_kwargs.pop("simple_links")
        default_fsspec_kwargs.pop("block_size")


    # Merge default with user arguments:
    fsspec_kwargs = {**default_fsspec_kwargs, **kwargs}
=======
        fsspec_kwargs = {**default_fsspec_kwargs, **kwargs}

    else:
        # Merge default with user arguments:
        fsspec_kwargs = {**default_fsspec_kwargs, **kwargs}
>>>>>>> 542fd241

    # Create filesystem:
    if not cache:
        fs = fsspec.filesystem(protocol, **fsspec_kwargs)
        cache_registry = None
        log_msg = (
            "Opening a fsspec [file] system for '%s' protocol with options: %s"
            % (protocol, str(fsspec_kwargs))
        )
    else:
        # https://filesystem-spec.readthedocs.io/en/latest/_modules/fsspec/implementations/cached.html#WholeFileCacheFileSystem
        fs = fsspec.filesystem(
            "filecache",
            target_protocol=protocol,
            target_options={**fsspec_kwargs},
            cache_storage=cachedir,
            expiry_time=cache_expiration,
            cache_check=10,
        )

        cache_registry = Registry(
            name="Cache"
        )  # Will hold uri cached by this store instance
        log_msg = (
            "Opening a fsspec [filecache, storage='%s'] system for '%s' protocol with options: %s"
            % (cachedir, protocol, str(fsspec_kwargs))
        )

    if protocol == "file" and os.path.sep != fs.sep:
        # For some reason (see https://github.com/fsspec/filesystem_spec/issues/937), the property fs.sep is
        # not '\' under Windows. So, using this dirty fix to overwrite it:
        fs.sep = os.path.sep
        # fsspec folks recommend to use posix internally. But I don't see how to handle this. So keeping this fix
        # because it solves issues with failing tests under Windows. Enough at this time.
        # todo: Revisit this choice in a while

    # log_msg = "%s\n[sys sep=%s] vs [fs sep=%s]" % (log_msg, os.path.sep, fs.sep)
    # log.warning(log_msg)
    log.debug(log_msg)
    # log_argopy_callerstack()
    return fs, cache_registry


class argo_store_proto(ABC):
    """Argo Abstract File System

    Provide a prototype for Argo file systems

    Should this class inherits from fsspec.spec.AbstractFileSystem ?
    """

    protocol = ""
    """str: File system name, one in fsspec.registry.known_implementations"""

    def __init__(self, cache: bool = False, cachedir: str = "", **kwargs):
        """Create a file storage system for Argo data

        Parameters
        ----------
        cache: bool (False)
        cachedir: str (from OPTIONS)
        **kwargs: (optional)
            Other arguments passed to :class:`fsspec.filesystem`

        """
        self.cache = cache
        self.cachedir = OPTIONS["cachedir"] if cachedir == "" else cachedir
        self._fsspec_kwargs = {**kwargs}
        self.fs, self.cache_registry = new_fs(
            self.protocol, self.cache, self.cachedir, **self._fsspec_kwargs
        )

    def open(self, path, *args, **kwargs):
        self.register(path)
        # log.debug("Opening path: %s" % path)
        return self.fs.open(path, *args, **kwargs)

    def glob(self, path, **kwargs):
        return self.fs.glob(path, **kwargs)

    def exists(self, path, *args):
        return self.fs.exists(path, *args)

    def expand_path(self, path):
        if self.protocol != "http" and self.protocol != "https":
            return self.fs.expand_path(path)
        else:
            return [path]

    def store_path(self, uri):
        path = uri
        path = self.expand_path(path)[0]
        if not path.startswith(self.fs.target_protocol) and version.parse(
            fsspec.__version__
        ) <= version.parse("0.8.3"):
            path = self.fs.target_protocol + "://" + path
        return path

    def register(self, uri):
        """Keep track of files open with this instance"""
        if self.cache:
            path = self.store_path(uri)
            if path not in self.cache_registry:
                self.cache_registry.commit(path)

    @property
    def cached_files(self):
        # See https://github.com/euroargodev/argopy/issues/294
        if version.parse(fsspec.__version__) <= version.parse("2023.6.0"):
            return self.fs.cached_files
        else:
            return self.fs._metadata.cached_files

    def cachepath(self, uri: str, errors: str = "raise"):
        """Return path to cached file for a given URI"""
        if not self.cache:
            if errors == "raise":
                raise FileSystemHasNoCache("%s has no cache system" % type(self.fs))
        elif uri is not None:
            store_path = self.store_path(uri)
            self.fs.load_cache()  # Read set of stored blocks from file and populate self.fs.cached_files
            if store_path in self.cached_files[-1]:
                return os.path.sep.join(
                    [self.cachedir, self.cached_files[-1][store_path]["fn"]]
                )
            elif errors == "raise":
                raise CacheFileNotFound(
                    "No cached file found in %s for: \n%s" % (self.fs.storage[-1], uri)
                )
        else:
            raise CacheFileNotFound(
                "No cached file found in %s for: \n%s" % (self.fs.storage[-1], uri)
            )

    def _clear_cache_item(self, uri):
        """Remove medadata and file for fsspec cache uri"""
        fn = os.path.join(self.fs.storage[-1], "cache")
        self.fs.load_cache()  # Read set of stored blocks from file and populate self.cached_files
        cache = self.cached_files[-1]

        # Read cache metadata:
        if os.path.exists(fn):
            if version.parse(fsspec.__version__) <= version.parse("2023.6.0"):
                with open(fn, "rb") as f:
                    cached_files = pickle.load(f)  # nosec B301 because files controlled internally
            else:
                with open(fn, "r") as f:
                    cached_files = json.load(f)
        else:
            cached_files = cache

        # Build new metadata without uri to delete, and delete corresponding cached file:
        cache = {}
        for k, v in cached_files.items():
            if k != uri:
                cache[k] = v.copy()
            else:
                # Delete file:
                os.remove(os.path.join(self.fs.storage[-1], v["fn"]))
                # log.debug("Removed %s -> %s" % (uri, v['fn']))

        # Update cache metadata file:
        if version.parse(fsspec.__version__) <= version.parse("2023.6.0"):
            with tempfile.NamedTemporaryFile(mode="wb", delete=False) as f:
                pickle.dump(cache, f)
            shutil.move(f.name, fn)
        else:
            with fsspec.utils.atomic_write(fn, mode="w") as f:
                json.dump(cache, f)

    def clear_cache(self):
        """Remove cache files and entry from uri open with this store instance"""
        if self.cache:
            for uri in self.cache_registry:
                # log.debug("Removing from cache %s" % uri)
                self._clear_cache_item(uri)
            self.cache_registry.clear()  # Reset registry

    @abstractmethod
    def open_dataset(self, *args, **kwargs):
        raise NotImplementedError("Not implemented")

    @abstractmethod
    def read_csv(self):
        raise NotImplementedError("Not implemented")


class filestore(argo_store_proto):
    """Argo local file system

    Relies on :class:`fsspec.implementations.local.LocalFileSystem`
    """

    protocol = "file"

    def open_json(self, url, **kwargs):
        """Return a json from a path, or verbose errors

        Parameters
        ----------
        path: str
            Path to resources passed to :func:`json.loads`
        *args, **kwargs:
            Other arguments passed to :func:`json.loads`

        Returns
        -------
        json

        """
        with self.open(url) as of:
            js = json.load(of, **kwargs)
        if len(js) == 0:
            js = None
        return js

    def open_dataset(self, path, *args, **kwargs):
        """Return a xarray.dataset from a path.

        Parameters
        ----------
        path: str
            Path to resources passed to xarray.open_dataset
        *args, **kwargs:
            Other arguments are passed to :func:`xarray.open_dataset`

        Returns
        -------
        :class:`xarray.DataSet`
        """
        xr_opts = {}
        if "xr_opts" in kwargs:
            xr_opts.update(kwargs["xr_opts"])

        with self.open(path) as of:
            # log.debug("Opening dataset: '%s'" % path)  # Redundant with fsspec logger
            ds = xr.open_dataset(of, *args, **xr_opts)
            ds.load()
        if "source" not in ds.encoding:
            if isinstance(path, str):
                ds.encoding["source"] = path
        return ds.copy()

    def _mfprocessor(
        self,
        url,
        preprocess=None,
        preprocess_opts={},
        open_dataset_opts={},
        *args,
        **kwargs,
    ):
        # Load data
        ds = self.open_dataset(url, **open_dataset_opts)
        # Pre-process
        if isinstance(preprocess, types.FunctionType) or isinstance(
            preprocess, types.MethodType
        ):
            ds = preprocess(ds, **preprocess_opts)
        return ds

    def open_mfdataset(
        self,  # noqa: C901
        urls,
        concat_dim="row",
        max_workers: int = 6,
        method: str = "thread",
        progress: bool = False,
        concat: bool = True,
        preprocess=None,
        preprocess_opts={},
        open_dataset_opts={},
        errors: str = "ignore",
        *args,
        **kwargs,
    ):
        """Open multiple urls as a single xarray dataset.

        This is a version of the ``open_dataset`` method that is able to handle a list of urls/paths
        sequentially or in parallel.

        Use a Threads Pool by default for parallelization.

        Parameters
        ----------
        urls: list(str)
            List of url/path to open
        concat_dim: str
            Name of the dimension to use to concatenate all datasets (passed to :class:`xarray.concat`)
        max_workers: int
            Maximum number of threads or processes
        method: str
            The parallelization method to execute calls asynchronously:
                - ``thread`` (Default): use a pool of at most ``max_workers`` threads
                - ``process``: use a pool of at most ``max_workers`` processes
                - (XFAIL) a :class:`distributed.client.Client` object (:class:`distributed.client.Client`)

            Use 'seq' to simply open data sequentially
        progress: bool
            Display a progress bar (True by default)
        preprocess: callable (optional)
            If provided, call this function on each dataset prior to concatenation
        errors: str
            Should it 'raise' or 'ignore' errors. Default: 'ignore'

        Returns
        -------
        :class:`xarray.Dataset`

        """
        if not isinstance(urls, list):
            urls = [urls]

        results = []
        if method in ["thread", "process"]:
            if method == "thread":
                ConcurrentExecutor = concurrent.futures.ThreadPoolExecutor(
                    max_workers=max_workers
                )
            else:
                if max_workers == 6:
                    max_workers = multiprocessing.cpu_count()
                ConcurrentExecutor = concurrent.futures.ProcessPoolExecutor(
                    max_workers=max_workers
                )

            with ConcurrentExecutor as executor:
                future_to_url = {
                    executor.submit(
                        self._mfprocessor,
                        url,
                        preprocess=preprocess,
                        preprocess_opts=preprocess_opts,
                        open_dataset_opts=open_dataset_opts,
                        *args,
                        **kwargs,
                    ): url
                    for url in urls
                }
                futures = concurrent.futures.as_completed(future_to_url)
                if progress:
                    futures = tqdm(
                        futures, total=len(urls), disable="disable" in [progress]
                    )

                for future in futures:
                    data = None
                    # url = future_to_url[future]
                    try:
                        data = future.result()
                    except Exception as e:
                        if errors == "ignore":
                            log.debug(
                                "Ignored error with this file: %s\nException raised: %s"
                                % (future_to_url[future], str(e.args))
                            )
                            pass
                        else:
                            raise
                    finally:
                        results.append(data)

        elif has_distributed and isinstance(method, distributed.client.Client):
            # Use a dask client:

            if progress:
                from dask.diagnostics import ProgressBar

                with ProgressBar():
                    futures = method.map(
                        self._mfprocessor,
                        urls,
                        preprocess=preprocess,
                        preprocess_opts=preprocess_opts,
                        open_dataset_opts=open_dataset_opts,
                        *args,
                        **kwargs,
                    )
                    results = method.gather(futures)
            else:
                futures = method.map(
                    self._mfprocessor,
                    urls,
                    preprocess=preprocess,
                    preprocess_opts=preprocess_opts,
                    open_dataset_opts=open_dataset_opts,
                    *args,
                    **kwargs,
                )
                results = method.gather(futures)

        elif method in ["seq", "sequential"]:
            if progress:
                urls = tqdm(urls, total=len(urls), disable="disable" in [progress])

            for url in urls:
                data = None
                try:
                    data = self._mfprocessor(
                        url,
                        preprocess=preprocess,
                        preprocess_opts=preprocess_opts,
                        open_dataset_opts=open_dataset_opts,
                        *args,
                        **kwargs,
                    )
                except Exception as e:
                    if errors == "ignore":
                        log.debug(
                            "Ignored error with this url: %s\nException raised: %s"
                            % (url, str(e.args))
                        )
                        pass
                    else:
                        raise
                finally:
                    results.append(data)

        else:
            raise InvalidMethod(method)

        # Post-process results
        results = [r for r in results if r is not None]  # Only keep non-empty results
        if len(results) > 0:
            if concat:
                # ds = xr.concat(results, dim=concat_dim, data_vars='all', coords='all', compat='override')
                ds = xr.concat(
                    results,
                    dim=concat_dim,
                    data_vars="minimal",
                    coords="minimal",
                    compat="override",
                )
                return ds
            else:
                return results
        else:
            raise DataNotFound(urls)

    def read_csv(self, path, **kwargs):
        """Return a pandas.dataframe from a path that is a csv resource

        Parameters
        ----------
        Path: str
            Path to csv resources passed to :func:`pandas.read_csv`

        Returns
        -------
        :class:`pandas.DataFrame`
        """
        log.debug("Reading csv: %s" % path)
        with self.open(path) as of:
            df = pd.read_csv(of, **kwargs)
        return df


class memorystore(filestore):
    """Argo in-memory file system (global)

    Note that this inherits from :class:`argopy.stores.filestore`, not the:class:`argopy.stores.argo_store_proto`.

    Relies on :class:`fsspec.implementations.memory.MemoryFileSystem`
    """

    protocol = "memory"

    def exists(self, path, *args):
        """Check if path can be open or not

        Special handling for memory store

        The fsspec.exists() will return False even if the path is in cache.
        Here we bypass this in order to return True if the path is in cache.
        This assumes that the goal of fs.exists is to determine if we can load the path or not.
        If the path is in cache, it can be loaded.
        """
        guess = self.fs.exists(path, *args)
        if not guess:
            try:
                self.cachepath(path)
                return True
            except CacheFileNotFound:
                pass
            except FileSystemHasNoCache:
                pass
        return guess


class httpstore(argo_store_proto):
    """Argo http file system

    Relies on :class:`fsspec.implementations.http.HTTPFileSystem`

    This store intends to make argopy: safer to failures from http requests and to provide higher levels methods to
    work with our datasets

    This store is primarily used by the Erddap/Argovis data/index fetchers
    """

    protocol = "http"

    def curateurl(self, url):
        """Possibly replace server of a given url by a local argopy option value

        This is intended to be used by tests and dev
        """
        return url
        # if OPTIONS["server"] is not None:
        #     # log.debug("Replaced '%s' with '%s'" % (urlparse(url).netloc, OPTIONS["netloc"]))
        #
        #     if urlparse(url).scheme == "":
        #         patternA = "//%s" % (urlparse(url).netloc)
        #     else:
        #         patternA = "%s://%s" % (urlparse(url).scheme, urlparse(url).netloc)
        #
        #     patternB = "%s://%s" % (urlparse(OPTIONS["server"]).scheme, urlparse(OPTIONS["server"]).netloc)
        #     log.debug(patternA)
        #     log.debug(patternB)
        #
        #     new_url = url.replace(patternA, patternB)
        #     # log.debug(url)
        #     # log.debug(new_url)
        #     return new_url
        # else:
        #     # log.debug("'%s' left unchanged" % urlparse(url).netloc)
        #     log.debug(url)
        #     return url

    def download_url(
        self,
        url,
        n_attempt: int = 1,
        max_attempt: int = 5,
        cat_opts: dict = {},
        *args,
        **kwargs,
    ):
        """URL data downloader

        This is basically a fsspec.cat_file that is able to handle a 429 "Too many requests" error from a server, by
        waiting and sending requests several time.
        """

        def make_request(
            ffs, url, n_attempt: int = 1, max_attempt: int = 5, cat_opts: dict = {}
        ):
            data = None
            if n_attempt <= max_attempt:
                try:
                    data = ffs.cat_file(url, **cat_opts)
                except aiohttp.ClientResponseError as e:
                    if e.status == 413:
                        log.debug(
                            "Error %i (Payload Too Large) raised with %s"
                            % (e.status, url)
                        )
                        raise
                    elif e.status == 429:
                        retry_after = int(e.headers.get("Retry-After", 5))
                        log.debug(
                            f"Error {e.status} (Too many requests). Retry after {retry_after} seconds. Tentative {n_attempt}/{max_attempt}"
                        )
                        time.sleep(retry_after)
                        n_attempt += 1
                        make_request(ffs, url, n_attempt=n_attempt, cat_opts=cat_opts)
                    else:
                        # Handle other client response errors
                        print(f"Error: {e}")
                except aiohttp.ClientError:
                    # Handle other request exceptions
                    # print(f"Error: {e}")
                    raise
            else:
                raise ValueError(
                    f"Error: All attempts failed to download this url: {url}"
                )
            return data, n_attempt

        url = self.curateurl(url)
        data, n = make_request(
            self.fs,
            url,
            n_attempt=n_attempt,
            max_attempt=max_attempt,
            cat_opts=cat_opts,
        )

        if data is None:
            raise FileNotFoundError(url)

        return data

    def open_dataset(self, url, **kwargs):
        """Open and decode a xarray dataset from an url

        Parameters
        ----------
        url: str
        kwargs: dict
            The 'dwn_opts' key is passed to self.download_url
            The 'xr_opts' key is passed to xr.open_dataset

        Returns
        -------
        :class:`xarray.Dataset`
        """
        dwn_opts = {}
        if "download_url_opts" in kwargs:
            dwn_opts.update(kwargs["download_url_opts"])
        data = self.download_url(url, **dwn_opts)

        if data[0:3] != b"CDF":
            raise TypeError(
                "We didn't get a CDF binary data as expected ! We get: %s" % data
            )

        xr_opts = {}
        if "xr_opts" in kwargs:
            xr_opts.update(kwargs["xr_opts"])
        ds = xr.open_dataset(data, **xr_opts)

        if "source" not in ds.encoding:
            if isinstance(url, str):
                ds.encoding["source"] = url

        self.register(url)
        return ds

    def _mfprocessor_dataset(
        self,
        url,
        preprocess=None,
        preprocess_opts={},
        open_dataset_opts={},
        *args,
        **kwargs,
    ):
        """Used by httpstore.open_mfdataset"""
        # Load data
        ds = self.open_dataset(url, **open_dataset_opts)

        # Pre-process
        if isinstance(preprocess, types.FunctionType) or isinstance(
            preprocess, types.MethodType
        ):
            ds = preprocess(ds, **preprocess_opts)
        return ds

    def _open_mfdataset_from_erddap(
        self,
        urls: list,
        concat_dim="rows",
        max_workers: int = 6,
        preprocess=None,
        preprocess_opts: {} = None,
        concat: bool = True,
        progress: bool = True,
        compute_details: bool = False,
        *args,
        **kwargs,
    ):
        """
        Method used by httpstore.open_mfdataset dedicated to handle the case where we need to create a dataset from
        multiples erddap urls download/preprocessing and need a visual feedback of the procedure up to the final merge.

        - httpstore.open_dataset is distributed is handle by a pool of threads

        """
        strUrl = lambda x: x.replace("https://", "").replace(  # noqa: E731
            "http://", ""
        )

        @lru_cache
        def task_fct(url):
            try:
                ds = self.open_dataset(url)
                ds.attrs['Fetched_url'] = url
                ds.attrs['Fetched_constraints'] = UriCName(url).cname
                return ds, True
            except FileNotFoundError:
                log.debug("task_fct: This url returned no data: %s" % strUrl(url))
                return DataNotFound(url), True
            except Exception as e:
                log.debug("task_fct: Unexpected error when opening a remote dataset: '%s'" % str(e))
                return None, False

        def postprocessing_fct(obj, **kwargs):
            if isinstance(obj, xr.Dataset):
                try:
                    ds = preprocess(obj, **kwargs)
                    return ds, True
                except Exception as e:
                    log.debug("postprocessing_fct: Unexpected error when post-processing dataset: '%s'" % str(e))
                    return None, False

            elif isinstance(obj, DataNotFound):
                return obj, True

            elif obj is None:
                # This is because some un-expected Exception was raised in task_fct(url)
                return None, False

            else:
                log.debug("postprocessing_fct: Unexpected object: '%s'" % type(obj))
                return None, False

        def finalize(obj_list, **kwargs):
            try:
                # Read list of datasets from the list of objects:
                ds_list = [v for v in dict(sorted(obj_list.items())).values()]
                # Only keep non-empty results:
                ds_list = [r for r in ds_list if (r is not None and not isinstance(r, DataNotFound))]
                # log.debug(ds_list)
                if len(ds_list) > 0:
                    if "data_vars" in kwargs and kwargs["data_vars"] == "all":
                        # log.info('fill_variables_not_in_all_datasets')
                        ds_list = fill_variables_not_in_all_datasets(
                            ds_list, concat_dim=concat_dim
                        )
                    else:
                        # log.info('drop_variables_not_in_all_datasets')
                        ds_list = drop_variables_not_in_all_datasets(ds_list)

                    log.info("Nb of dataset to concat: %i" % len(ds_list))
                    # log.debug(concat_dim)
                    # for ds in ds_list:
                    #     log.debug(ds[concat_dim])
                    log.info(
                        "Dataset sizes before concat: %s"
                        % [len(ds[concat_dim]) for ds in ds_list]
                    )
                    ds = xr.concat(
                        ds_list,
                        dim=concat_dim,
                        data_vars="minimal",
                        coords="minimal",
                        compat="override",
                    )
                    log.info("Dataset size after concat: %i" % len(ds[concat_dim]))
                    return ds, True
                else:
                    ds_list = [v for v in dict(sorted(obj_list.items())).values()]
                    # Is the ds_list full of None or DataNotFound ?
                    if len([r for r in ds_list if (r is None)]) == len(ds_list):
                        log.debug("finalize: An error occurred with all URLs !")
                        return ValueError("An un-expected error occurred with all URLs, check log file for more "
                                          "information"), True
                    elif len([r for r in ds_list if isinstance(r, DataNotFound)]) == len(ds_list):
                        log.debug("finalize: All URLs returned DataNotFound !")
                        return DataNotFound("All URLs returned DataNotFound !"), True
            except Exception as e:
                log.debug("finalize: Unexpected error when finalize request: '%s'" % str(e))
                return None, False

        if ".nc" in urls[0]:
            task_legend = {
                "w": "Downloading netcdf from the erddap",
                "p": "Formatting xarray dataset",
                "c": "Callback",
                "f": "Failed or No Data",
            }
        else:
            task_legend = {"w": "Working", "p": "Post-processing", "c": "Callback"}

        if concat:
            finalize_fct = finalize
        else:
            finalize_fct = None

        run = MyExecutor(
            max_workers=max_workers,
            task_fct=task_fct,
            postprocessing_fct=postprocessing_fct,
            postprocessing_fct_kwargs=preprocess_opts,
            finalize_fct=finalize_fct,
            finalize_fct_kwargs=kwargs["final_opts"] if "final_opts" in kwargs else {},
            task_legend=task_legend,
            final_legend={
                "task": "Processing data chunks",
                "final": "Merging chunks of xarray dataset",
            },
            show=progress,
        )
        results, failed = run.execute(urls, list_failed=True)

        if concat:
            # results = Union[xr.DataSet, DataNotFound, None]
            if isinstance(results, xr.Dataset):
                if not compute_details:
                    return results
                else:
                    return results, failed, len(results)
            elif results is None:
                raise DataNotFound("An error occurred while finalizing the dataset")
            else:
                raise results

        elif len(failed) == len(urls):
            raise ValueError(
                "Errors happened with all URLs, this could be due to an internal impossibility to read returned content"
            )

        else:
            if len([r for r in results if r == DataNotFound]) == len(urls):
                raise DataNotFound("All URLs returned DataNotFound !")
            else:
                if not compute_details:
                    return results
                else:
                    return results, failed, len(results)

    def open_mfdataset(
        self,  # noqa: C901
        urls,
        max_workers: int = 6,
        method: str = "thread",
        progress: Union[bool, str] = False,
        concat: bool = True,
        concat_dim="row",
        preprocess=None,
        preprocess_opts={},
        open_dataset_opts={},
        errors: str = "ignore",
        compute_details: bool = False,
        *args,
        **kwargs,
    ):
        """Open multiple urls as a single xarray dataset.

        This is a version of the :class:`argopy.stores.httpstore.open_dataset` method that is able to
        handle a list of urls/paths sequentially or in parallel.

        Use a Threads Pool by default for parallelization.

        Parameters
        ----------
        urls: list(str)
            List of url/path to open
        max_workers: int, default: 6
            Maximum number of threads or processes
        method: str, default: ``thread``
            The parallelization method to execute calls asynchronously:

                - ``thread`` (default): use a pool of at most ``max_workers`` threads
                - ``process``: use a pool of at most ``max_workers`` processes
                - :class:`distributed.client.Client`: Experimental, expect this method to fail !
                - ``seq``: open data sequentially, no parallelization applied
                - ``erddap``:  use a pool of at most ``max_workers`` threads, comes with a nice dashboard dedicated
                    to erddap server requests.
        progress: bool, default: False
            Display a progress bar
        concat: bool, default: True
            Concatenate results in a single :class:`xarray.Dataset` or not (in this case, function will return a
            list of :class:`xarray.Dataset`)
        concat_dim: str, default: ``row``
            Name of the dimension to use to concatenate all datasets (passed to :class:`xarray.concat`)
        preprocess: callable (optional)
            If provided, call this function on each dataset prior to concatenation
        preprocess_opts: dict (optional)
            If ``preprocess`` is provided, pass this as options
        errors: str, default: ``ignore``
            Define how to handle errors raised during data URIs fetching:

                - ``raise``: Raise any error encountered
                - ``ignore`` (default): Do not stop processing, simply issue a debug message in logging console
                - ``silent``:  Do not stop processing and do not issue log message
        Other args and kwargs: other options passed to :class:`argopy.stores.httpstore.open_dataset`.

        Returns
        -------
        output: :class:`xarray.Dataset` or list of :class:`xarray.Dataset`

        """
        strUrl = lambda x: x.replace("https://", "").replace(  # noqa: E731
            "http://", ""
        )

        if not isinstance(urls, list):
            urls = [urls]

        urls = [self.curateurl(url) for url in urls]

        results = []
        failed = []

        ################################
        if method == "erddap":
            return self._open_mfdataset_from_erddap(
                urls=urls,
                concat_dim=concat_dim,
                max_workers=max_workers,
                preprocess=preprocess,
                preprocess_opts=preprocess_opts,
                concat=concat,
                progress=progress,
                compute_details=compute_details,
                *args,
                **kwargs,
            )

        ################################
        if method == "thread":
            ConcurrentExecutor = concurrent.futures.ThreadPoolExecutor(
                max_workers=max_workers
            )

            with ConcurrentExecutor as executor:
                future_to_url = {
                    executor.submit(
                        self._mfprocessor_dataset,
                        url,
                        preprocess=preprocess,
                        preprocess_opts=preprocess_opts,
                        open_dataset_opts=open_dataset_opts,
                        *args,
                        **kwargs,
                    ): url
                    for url in urls
                }
                futures = concurrent.futures.as_completed(future_to_url)
                if progress:
                    futures = tqdm(
                        futures, total=len(urls), disable="disable" in [progress]
                    )

                for future in futures:
                    data = None
                    try:
                        data = future.result()
                    except Exception:
                        failed.append(future_to_url[future])
                        if errors == "ignore":
                            log.debug(
                                "Ignored error with this url: %s"
                                % strUrl(future_to_url[future])
                            )
                            # See fsspec.http logger for more
                            pass
                        elif errors == "silent":
                            pass
                        else:
                            raise
                    finally:
                        results.append(data)

        ################################
        elif method == "process":
            if max_workers == 6:
                max_workers = multiprocessing.cpu_count()
            ConcurrentExecutor = concurrent.futures.ProcessPoolExecutor(
                max_workers=max_workers
            )

            with ConcurrentExecutor as executor:
                future_to_url = {
                    executor.submit(
                        self._mfprocessor_dataset,
                        url,
                        preprocess=preprocess,
                        preprocess_opts=preprocess_opts,
                        open_dataset_opts=open_dataset_opts,
                        *args,
                        **kwargs,
                    ): url
                    for url in urls
                }
                futures = concurrent.futures.as_completed(future_to_url)
                if progress:
                    futures = tqdm(
                        futures, total=len(urls), disable="disable" in [progress]
                    )

                for future in futures:
                    data = None
                    try:
                        data = future.result()
                    except Exception:
                        failed.append(future_to_url[future])
                        if errors == "ignore":
                            log.debug(
                                "Ignored error with this url: %s"
                                % strUrl(future_to_url[future])
                            )
                            # See fsspec.http logger for more
                            pass
                        elif errors == "silent":
                            pass
                        else:
                            raise
                    finally:
                        results.append(data)

        ################################
        elif has_distributed and isinstance(method, distributed.client.Client):
            # Use a dask client:

            if progress:
                from dask.diagnostics import ProgressBar

                with ProgressBar():
                    futures = method.map(
                        self._mfprocessor_dataset,
                        urls,
                        preprocess=preprocess,
                        preprocess_opts=preprocess_opts,
                        open_dataset_opts=open_dataset_opts,
                        *args,
                        **kwargs,
                    )
                    results = method.gather(futures)
            else:
                futures = method.map(
                    self._mfprocessor_dataset,
                    urls,
                    preprocess=preprocess,
                    preprocess_opts=preprocess_opts,
                    open_dataset_opts=open_dataset_opts,
                    *args,
                    **kwargs,
                )
                results = method.gather(futures)

        ################################
        elif method in ["seq", "sequential"]:
            if progress:
                urls = tqdm(urls, total=len(urls), disable="disable" in [progress])

            for url in urls:
                data = None
                try:
                    data = self._mfprocessor_dataset(
                        url,
                        preprocess=preprocess,
                        preprocess_opts=preprocess_opts,
                        open_dataset_opts=open_dataset_opts,
                        *args,
                        **kwargs,
                    )
                except Exception:
                    failed.append(url)
                    if errors == "ignore":
                        log.debug(
                            "Ignored error with this url: %s" % strUrl(url)
                        )  # See fsspec.http logger for more
                        pass
                    elif errors == "silent":
                        pass
                    else:
                        raise
                finally:
                    results.append(data)

        ################################
        else:
            raise InvalidMethod(method)

        ################################
        # Post-process results
        results = [r for r in results if r is not None]  # Only keep non-empty results
        if len(results) > 0:
            if concat:
                # ds = xr.concat(results, dim=concat_dim, data_vars='all', coords='all', compat='override')
                results = drop_variables_not_in_all_datasets(results)
                ds = xr.concat(
                    results,
                    dim=concat_dim,
                    data_vars="minimal",
                    coords="minimal",
                    compat="override",
                )
                if not compute_details:
                    return ds
                else:
                    return ds, failed, len(results)
            else:
                return results
        elif len(failed) == len(urls):
            raise ValueError(
                "Errors happened with all URLs, this could be due to an internal impossibility to read returned content."
            )
        else:
            raise DataNotFound(urls)

    def read_csv(self, url, **kwargs):
        """Read a comma-separated values (csv) url into Pandas DataFrame.

        Parameters
        ----------
        url: str
        **kwargs: Arguments passed to :class:`pandas.read_csv`

        Returns
        -------
        :class:`pandas.DataFrame`

        """
        url = self.curateurl(url)
        # log.debug("Opening/reading csv from: %s" % url)
        with self.open(url) as of:
            df = pd.read_csv(of, **kwargs)
        return df

    def open_json(self, url, **kwargs):
        """Return a json from an url, or verbose errors

        Parameters
        ----------
        url: str

        Returns
        -------
        json

        """
        data = self.download_url(url)
        js = json.loads(data, **kwargs)
        if len(js) == 0:
            js = None
        self.register(url)
        return js

    def _mfprocessor_json(
        self, url, preprocess=None, url_follow=False, *args, **kwargs
    ):
        # Load data
        data = self.open_json(url, **kwargs)
        # Pre-process
        if data is None:
            raise DataNotFound(url)
        elif isinstance(preprocess, types.FunctionType) or isinstance(
            preprocess, types.MethodType
        ):
            if url_follow:
                data = preprocess(data, url=url, **kwargs)
            else:
                data = preprocess(data)
        return data

    def open_mfjson(
        self,  # noqa: C901
        urls,
        max_workers: int = 6,
        method: str = "thread",
        progress: Union[bool, str] = False,
        preprocess=None,
        url_follow=False,
        errors: str = "ignore",
        *args,
        **kwargs,
    ):
        """Open multiple json urls

        This is a parallelized version of ``open_json``.
        Use a Threads Pool by default for parallelization.

        Parameters
        ----------
        urls: list(str)
        max_workers: int
            Maximum number of threads or processes.
        method:
            The parallelization method to execute calls asynchronously:
                - 'thread' (Default): use a pool of at most ``max_workers`` threads
                - 'process': use a pool of at most ``max_workers`` processes
                - (XFAIL) Dask client object: use a Dask distributed client object

            Use 'seq' to simply open data sequentially
        progress: bool
            Display a progress bar (True by default, not for dask client method)
        preprocess: (callable, optional)
            If provided, call this function on each json set
        url_follow: bool, False
            Follow the URL to the preprocess method as ``url`` argument.

        Returns
        -------
        list()
        """
        strUrl = lambda x: x.replace("https://", "").replace(  # noqa: E731
            "http://", ""
        )

        if not isinstance(urls, list):
            urls = [urls]

        urls = [self.curateurl(url) for url in urls]

        results = []
        failed = []
        if method in ["thread", "process"]:
            if method == "thread":
                ConcurrentExecutor = concurrent.futures.ThreadPoolExecutor(
                    max_workers=max_workers
                )
            else:
                if max_workers == 6:
                    max_workers = multiprocessing.cpu_count()
                ConcurrentExecutor = concurrent.futures.ProcessPoolExecutor(
                    max_workers=max_workers
                )

            with ConcurrentExecutor as executor:
                future_to_url = {
                    executor.submit(
                        self._mfprocessor_json,
                        url,
                        preprocess=preprocess,
                        url_follow=url_follow,
                        *args,
                        **kwargs,
                    ): url
                    for url in urls
                }
                futures = concurrent.futures.as_completed(future_to_url)
                if progress:
                    futures = tqdm(
                        futures, total=len(urls), disable="disable" in [progress]
                    )

                for future in futures:
                    data = None
                    try:
                        data = future.result()
                    except Exception:
                        failed.append(future_to_url[future])
                        if errors == "ignore":
                            log.debug(
                                "Ignored error with this url: %s"
                                % strUrl(future_to_url[future])
                            )
                            # See fsspec.http logger for more
                            pass
                        elif errors == "silent":
                            pass
                        else:
                            raise
                    finally:
                        results.append(data)

        # elif type(method) == distributed.client.Client:
        #     # Use a dask client:
        #     futures = method.map(self._mfprocessor_json, urls, preprocess=preprocess, *args, **kwargs)
        #     results = method.gather(futures)

        elif method in ["seq", "sequential"]:
            if progress:
                # log.debug("We asked for a progress bar !")
                urls = tqdm(urls, total=len(urls), disable="disable" in [progress])

            for url in urls:
                data = None
                try:
                    data = self._mfprocessor_json(
                        url,
                        preprocess=preprocess,
                        url_follow=url_follow,
                        *args,
                        **kwargs,
                    )
                except Exception:
                    failed.append(url)
                    if errors == "ignore":
                        log.debug("Ignored error with this url: %s" % strUrl(url))
                        # See fsspec.http logger for more
                        pass
                    elif errors == "silent":
                        pass
                    else:
                        raise
                finally:
                    results.append(data)

        else:
            raise InvalidMethod(method)

        # Post-process results
        results = [r for r in results if r is not None]  # Only keep non-empty results
        if len(results) > 0:
            return results
        else:
            raise DataNotFound(urls)


class ftpstore(httpstore):
    """Argo ftp file system

    Relies on :class:`fsspec.implementations.ftp.FTPFileSystem`
    """

    protocol = "ftp"

    def open_dataset(self, url, *args, **kwargs):
        """Open and decode a xarray dataset from an ftp url

        Parameters
        ----------
        url: str

        Returns
        -------
        :class:`xarray.Dataset`
        """
        try:
            this_url = self.fs._strip_protocol(url)
            data = self.fs.cat_file(this_url)
        except Exception:
            log.debug("Error with: %s" % url)
            # except aiohttp.ClientResponseError as e:
            raise

        xr_opts = {}
        if "xr_opts" in kwargs:
            xr_opts.update(kwargs["xr_opts"])
        ds = xr.open_dataset(data, *args, **xr_opts)

        if "source" not in ds.encoding:
            if isinstance(url, str):
                ds.encoding["source"] = url
        self.register(this_url)
        self.register(url)
        return ds

    def _mfprocessor_dataset(
        self,
        url,
        preprocess=None,
        preprocess_opts={},
        open_dataset_opts={},
        *args,
        **kwargs,
    ):
        # Load data
        ds = self.open_dataset(url, **open_dataset_opts)
        # Pre-process
        if isinstance(preprocess, types.FunctionType) or isinstance(
            preprocess, types.MethodType
        ):
            ds = preprocess(ds, **preprocess_opts)
        return ds

    def open_mfdataset(
        self,  # noqa: C901
        urls,
        max_workers: int = 6,
        method: str = "seq",
        progress: bool = False,
        concat: bool = True,
        concat_dim="row",
        preprocess=None,
        preprocess_opts={},
        open_dataset_opts={},
        errors: str = "ignore",
        *args,
        **kwargs,
    ):
        """Open multiple ftp urls as a single xarray dataset.

        This is a version of the :class:`argopy.stores.ftpstore.open_dataset` method that is able
        to handle a list of urls/paths sequentially or in parallel.

        Use a Threads Pool by default for parallelization.

        Parameters
        ----------
        urls: list(str)
            List of url/path to open
        max_workers: int, default: 6
            Maximum number of threads or processes
        method: str, default: ``thread``
            The parallelization method to execute calls asynchronously:

                - ``seq`` (default): open data sequentially, no parallelization applied
                - ``process``: use a pool of at most ``max_workers`` processes
                - :class:`distributed.client.Client`: Experimental, expect this method to fail !
        progress: bool, default: False
            Display a progress bar
        concat: bool, default: True
            Concatenate results in a single :class:`xarray.Dataset` or not (in this case, function will return a
            list of :class:`xarray.Dataset`)
        concat_dim: str, default: ``row``
            Name of the dimension to use to concatenate all datasets (passed to :class:`xarray.concat`)
        preprocess: callable (optional)
            If provided, call this function on each dataset prior to concatenation
        preprocess_opts: dict (optional)
            If ``preprocess`` is provided, pass this as options
        errors: str, default: ``ignore``
            Define how to handle errors raised during data URIs fetching:

                - ``raise``: Raise any error encountered
                - ``ignore`` (default): Do not stop processing, simply issue a debug message in logging console
                - ``silent``:  Do not stop processing and do not issue log message
        Other args and kwargs: other options passed to :class:`argopy.stores.httpstore.open_dataset`.

        Returns
        -------
        output: :class:`xarray.Dataset` or list of :class:`xarray.Dataset`

        """
        strUrl = lambda x: x.replace("ftps://", "").replace("ftp://", "")  # noqa: E731

        if not isinstance(urls, list):
            urls = [urls]

        results = []
        failed = []
        if method in ["process"]:
            if max_workers == 6:
                max_workers = multiprocessing.cpu_count()
            ConcurrentExecutor = concurrent.futures.ProcessPoolExecutor(
                max_workers=max_workers
            )

            with ConcurrentExecutor as executor:
                future_to_url = {
                    executor.submit(
                        self._mfprocessor_dataset,
                        url,
                        preprocess=preprocess,
                        preprocess_opts=preprocess_opts,
                        open_dataset_opts=open_dataset_opts,
                        *args,
                        **kwargs,
                    ): url
                    for url in urls
                }
                futures = concurrent.futures.as_completed(future_to_url)
                if progress:
                    futures = tqdm(
                        futures, total=len(urls), disable="disable" in [progress]
                    )

                for future in futures:
                    data = None
                    try:
                        data = future.result()
                    except Exception:
                        failed.append(future_to_url[future])
                        if errors == "ignore":
                            log.debug(
                                "Ignored error with this url: %s"
                                % strUrl(future_to_url[future])
                            )
                            # See fsspec.http logger for more
                            pass
                        elif errors == "silent":
                            pass
                        else:
                            raise
                    finally:
                        results.append(data)

        elif has_distributed and isinstance(method, distributed.client.Client):
            # Use a dask client:

            if progress:
                from dask.diagnostics import ProgressBar

                with ProgressBar():
                    futures = method.map(
                        self._mfprocessor_dataset,
                        urls,
                        preprocess=preprocess,
                        preprocess_opts=preprocess_opts,
                        open_dataset_opts=open_dataset_opts,
                        *args,
                        **kwargs,
                    )
                    results = method.gather(futures)
            else:
                futures = method.map(
                    self._mfprocessor_dataset,
                    urls,
                    preprocess=preprocess,
                    *args,
                    **kwargs,
                )
                results = method.gather(futures)

        elif method in ["seq", "sequential"]:
            if progress:
                urls = tqdm(urls, total=len(urls), disable="disable" in [progress])

            for url in urls:
                data = None
                try:
                    data = self._mfprocessor_dataset(
                        url,
                        preprocess=preprocess,
                        preprocess_opts=preprocess_opts,
                        open_dataset_opts=open_dataset_opts,
                        *args,
                        **kwargs,
                    )
                except Exception:
                    failed.append(url)
                    if errors == "ignore":
                        log.debug(
                            "Ignored error with this url: %s" % strUrl(url)
                        )  # See fsspec.http logger for more
                        pass
                    elif errors == "silent":
                        pass
                    else:
                        raise
                finally:
                    results.append(data)

        else:
            raise InvalidMethod(method)

        # Post-process results
        results = [r for r in results if r is not None]  # Only keep non-empty results
        if len(results) > 0:
            if concat:
                # ds = xr.concat(results, dim=concat_dim, data_vars='all', coords='all', compat='override')
                results = drop_variables_not_in_all_datasets(results)
                ds = xr.concat(
                    results,
                    dim=concat_dim,
                    data_vars="minimal",
                    coords="minimal",
                    compat="override",
                )
                return ds
            else:
                return results
        else:
            raise DataNotFound(urls)


class httpstore_erddap_auth(httpstore):
    async def get_auth_client(self, **kwargs):
        session = aiohttp.ClientSession(**kwargs)

        async with session.post(self._login_page, data=self._login_payload) as resp:
            resp_query = dict(parse_qs(urlparse(str(resp.url)).query))

            if resp.status == 404:
                raise ErddapHTTPNotFound(
                    "Error %s: %s. This erddap server does not support log-in"
                    % (resp.status, resp.reason)
                )

            elif resp.status == 200:
                has_expected = (
                    "message" in resp_query
                )  # only available when there is a form page response
                if has_expected:
                    message = resp_query["message"][0]
                    if "failed" in message:
                        raise ErddapHTTPUnauthorized(
                            "Error %i: %s (%s)" % (401, message, self._login_payload)
                        )
                else:
                    raise ErddapHTTPUnauthorized(
                        "This erddap server does not support log-in with a user/password"
                    )

            else:
                log.debug("resp.status", resp.status)
                log.debug("resp.reason", resp.reason)
                log.debug("resp.headers", resp.headers)
                log.debug("resp.url", urlparse(str(resp.url)))
                log.debug("resp.url.query", resp_query)
                data = await resp.read()
                log.debug("data", data)

        return session

    def __init__(
        self,
        cache: bool = False,
        cachedir: str = "",
        login: str = None,
        payload: dict = {"user": None, "password": None},
        auto: bool = True,
        **kwargs,
    ):
        if login is None:
            raise ValueError("Invalid login url")
        else:
            self._login_page = login

        self._login_auto = (
            auto  # Should we try to log-in automatically at instantiation ?
        )

        self._login_payload = payload.copy()
        if "user" in self._login_payload and self._login_payload["user"] is None:
            self._login_payload["user"] = OPTIONS["user"]
        if (
            "password" in self._login_payload
            and self._login_payload["password"] is None
        ):
            self._login_payload["password"] = OPTIONS["password"]

        fsspec_kwargs = {**kwargs, **{"get_client": self.get_auth_client}}
        super().__init__(cache=cache, cachedir=cachedir, **fsspec_kwargs)

        if auto:
            assert isinstance(self.connect(), bool)

    # def __repr__(self):
    #     # summary = ["<httpstore_erddap_auth.%i>" % id(self)]
    #     summary = ["<httpstore_erddap_auth>"]
    #     summary.append("login page: %s" % self._login_page)
    #     summary.append("login data: %s" % (self._login_payload))
    #     if hasattr(self, '_connected'):
    #         summary.append("connected: %s" % (self._connected))
    #     else:
    #         summary.append("connected: ?")
    #     return "\n".join(summary)

    def _repr_html_(self):
        td_title = (
            lambda title: '<td colspan="2"><div style="vertical-align: middle;text-align:left"><strong>%s</strong></div></td>'
            % title
        )  # noqa: E731
        tr_title = lambda title: "<thead><tr>%s</tr></thead>" % td_title(  # noqa: E731
            title
        )
        a_link = lambda url, txt: '<a href="%s">%s</a>' % (url, txt)  # noqa: E731
        td_key = (  # noqa: E731
            lambda prop: '<td style="border-width:0px;padding-left:10px;text-align:left">%s</td>'
            % str(prop)
        )
        td_val = (
            lambda label: '<td style="border-width:0px;padding-left:10px;text-align:left">%s</td>'
            % str(label)
        )  # noqa: E731
        tr_tick = lambda key, value: "<tr>%s%s</tr>" % (  # noqa: E731
            td_key(key),
            td_val(value),
        )
        td_vallink = (
            lambda url, label: '<td style="border-width:0px;padding-left:10px;text-align:left">%s</td>'
            % a_link(url, label)
        )
        tr_ticklink = lambda key, url, value: "<tr>%s%s</tr>" % (  # noqa: E731
            td_key(key),
            td_vallink(url, value),
        )

        html = []
        html.append("<table style='border-collapse:collapse;border-spacing:0'>")
        html.append("<thead>")
        html.append(tr_title("httpstore_erddap_auth"))
        html.append("</thead>")
        html.append("<tbody>")
        html.append(tr_ticklink("login page", self._login_page, self._login_page))
        html.append(tr_tick("login data", self._login_payload))
        if hasattr(self, "_connected"):
            html.append(tr_tick("connected", "✅" if self._connected else "⛔"))
        else:
            html.append(tr_tick("connected", "?"))
        html.append("</tbody>")
        html.append("</table>")

        html = "\n".join(html)
        return html

    def connect(self):
        try:
            log.info(
                "Try to log-in to '%s' page with %s data ..."
                % (self._login_page, self._login_payload)
            )
            self.fs.info(self._login_page)
            self._connected = True
        except ErddapHTTPUnauthorized:
            self._connected = False
        except:  # noqa: E722
            raise
        return self._connected

    @property
    def connected(self):
        if not hasattr(self, "_connected"):
            self.connect()
        return self._connected


def httpstore_erddap(url: str = "", cache: bool = False, cachedir: str = "", **kwargs):
    login_page = "%s/login.html" % url.rstrip("/")
    login_store = httpstore_erddap_auth(
        cache=cache, cachedir=cachedir, login=login_page, auto=False, **kwargs
    )
    try:
        login_store.connect()
        keep = True
    except ErddapHTTPNotFound:
        keep = False
        pass

    if keep:
        return login_store
    else:
        return httpstore(cache=cache, cachedir=cachedir, **kwargs)


class s3store(httpstore):
    """
    By default, the s3store will use AWS credentials available in the environment.

    If you want to force an anonymous session, you should use the `anon=True` option.

    In order to avoid a *no credentials found error*, you can use:

    >>> from argopy.utils import has_aws_credentials
    >>> fs = s3store(anon=not has_aws_credentials())

    """
    protocol = 's3'<|MERGE_RESOLUTION|>--- conflicted
+++ resolved
@@ -114,21 +114,16 @@
             **default_fsspec_kwargs,
             **{"block_size": 1000 * (2**20)},
         }
-<<<<<<< HEAD
+        fsspec_kwargs = {**default_fsspec_kwargs, **kwargs}
+
     elif protocol == "s3":
         default_fsspec_kwargs.pop("simple_links")
         default_fsspec_kwargs.pop("block_size")
-
-
-    # Merge default with user arguments:
-    fsspec_kwargs = {**default_fsspec_kwargs, **kwargs}
-=======
         fsspec_kwargs = {**default_fsspec_kwargs, **kwargs}
 
     else:
         # Merge default with user arguments:
         fsspec_kwargs = {**default_fsspec_kwargs, **kwargs}
->>>>>>> 542fd241
 
     # Create filesystem:
     if not cache:
