--- conflicted
+++ resolved
@@ -27,11 +27,7 @@
 try:
     from tqdm import tqdm
 except ModuleNotFoundError:
-<<<<<<< HEAD
     log.debug("argopy needs tqdm installed to display progress bars")
-=======
-    # warnings.warn("argopy needs tqdm installed to display progress bars")  # no real needs for warnings
->>>>>>> 61dd9c3d
 
     def tqdm(fct, **kw):
         return fct
@@ -689,18 +685,13 @@
         # Load data
         data = self.open_json(url, **kwargs)
         # Pre-process
-<<<<<<< HEAD
         if data is None:
             raise DataNotFound(url)
         elif isinstance(preprocess, types.FunctionType) or isinstance(preprocess, types.MethodType):
-            data = preprocess(data)
-=======
-        if isinstance(preprocess, types.FunctionType) or isinstance(preprocess, types.MethodType):
             if url_follow:
                 data = preprocess(data, url=url, **kwargs)
             else:
                 data = preprocess(data)
->>>>>>> 61dd9c3d
         return data
 
     def open_mfjson(self,  # noqa: C901
