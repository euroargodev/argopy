--- conflicted
+++ resolved
@@ -366,19 +366,11 @@
             index.readline()
         for line in index:
             # il_this = il_loaded
-<<<<<<< HEAD
             this_line = line.split(",")
             if this_line[iv_lon] != "" and this_line[iv_lat] != "":
                 x = float(this_line[iv_lon])
                 y = float(this_line[iv_lat])
                 if x >= lon[0] and x <= lon[1] and y >= lat[0] and y <= lat[1]:
-=======
-            l = line.split(",")
-            if l[iv_lon] != "" and l[iv_lat] != "":
-                x = float(l[iv_lon])
-                y = float(l[iv_lat])
-                if x >= self.BOX[0] and x <= self.BOX[1] and y >= self.BOX[2] and y <= self.BOX[3]:
->>>>>>> fa2c88a2
                     results += line
                     il_loaded += 1
         if il_loaded > 0:
@@ -419,34 +411,6 @@
         ----------
         index: _io.TextIOWrapper
 
-<<<<<<< HEAD
-            Returns
-            -------
-            csv chunk matching the request, as a string. Or None
-            """
-            results = ""
-            iv_tim = 1
-            il_loaded = 0
-            for line in index.split():
-                this_line = line.split(",")
-                if this_line[iv_tim] != "":
-                    t = pd.to_datetime(str(this_line[iv_tim]))
-                    if t >= tim[0] and t <= tim[1]:
-                        results += line + "\n"
-                        il_loaded += 1
-            if il_loaded > 0:
-                return results
-            else:
-                return None
-
-        # First search in space:
-        results = self.search_latlon(index, self.BOX[0:2], self.BOX[2:4])
-
-        # Then refine in time:
-        if results:
-            results = search_tim(results, pd.to_datetime(self.BOX[4:6]))
-
-=======
         Returns
         -------
         csv chunk matching the request, as a string. Or None
@@ -457,7 +421,6 @@
         # Then refine in time:
         if results:
             results = self.search_tim(results)
->>>>>>> fa2c88a2
         return results
 
     def run(self, index_file):
