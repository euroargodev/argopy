import numpy as np
import pandas as pd
import logging
import io
import gzip
from packaging import version
from pathlib import Path
from typing import List

try:
    import pyarrow.csv as csv  # noqa: F401
    import pyarrow as pa
    import pyarrow.parquet as pq  # noqa: F401
    import pyarrow.compute as pc  # noqa: F401
except ModuleNotFoundError:
    pass

from .....errors import DataNotFound, InvalidDatasetStructure
from .....utils import check_index_cols, conv_lon
from ...spec import ArgoIndexStoreProto


log = logging.getLogger("argopy.stores.index.pa")


class indexstore(ArgoIndexStoreProto):
    """Argo GDAC index store using :class:`pyarrow.Table` as internal storage format.

    With this store, index and search results are saved as pyarrow/parquet files in cache

    """

    # __doc__ += ArgoIndexStoreProto.__doc__

    backend = "pyarrow"

    ext = "pq"
    """Storage file extension"""

    def __init__(self, **kwargs):
        super().__init__(**kwargs)

    def load(self, nrows=None, force=False):  # noqa: C901
        """Load an Argo-index file content

        Returns
        -------
        self
        """

        def read_csv(input_file, nrows=None):
            # pyarrow doesn't have a concept of 'nrows' but it's really important
            # for partial downloading of the giant prof index
            # This is totally copied from: https://github.com/ArgoCanada/argopandas/blob/master/argopandas/global_index.py#L20
            if nrows is not None:
                buf = io.BytesIO()
                n = 0
                for line in input_file:
                    n += 1
                    buf.write(line)
                    if n >= (nrows + 8 + 1):
                        break

                buf.seek(0)
                return read_csv(buf, nrows=None)

            # log.debug("Index source file: %s (%s bytes)" % (type(input_file), sys.getsizeof(input_file)))
            # Possible input_file type:
            # _io.BufferedReader
            # _io.BytesIO
            # gzip.GzipFile
            this_table = csv.read_csv(
                input_file,
                read_options=csv.ReadOptions(
                    use_threads=True, skip_rows=self.skip_rows
                ),
                convert_options=csv.ConvertOptions(
                    column_types={
                        "date": pa.timestamp("s"),  # , tz="utc"
                        "date_update": pa.timestamp("s"),
                    },
                    timestamp_parsers=["%Y%m%d%H%M%S"],
                ),
            )
            # Using tz="utc" was raising this error:
            # pyarrow.lib.ArrowInvalid: In CSV column  # 7: CSV conversion error to timestamp[s, tz=utc]: expected a
            # zone offset in '20181011180520'. If these timestamps are in local time, parse them as timestamps without
            # timezone, then call assume_timezone. If using strptime, ensure '%z' is in the format string.
            # So I removed the option in c0a15ec68013c78d83f2689a8f9c062fdfa160ab
            return this_table

        def csv2index(obj):
            index = read_csv(obj, nrows=nrows)
            # log.debug(index.column_names)
            check_index_cols(
                index.column_names,
                convention=self.convention,
            )
            if "longitude" in self.convention_columns:
                index = index.append_column('longitude_360',
                                            pa.array(conv_lon(index["longitude"].to_numpy(), '360')))
            return index

        def index2cache_path(path, nrows=None):
            if nrows is not None:
                cache_path = path + "/local" + "#%i.%s" % (nrows, self.ext)
            else:
                cache_path = path + "/local.%s" % self.ext
            return cache_path

        def download(nrows=None):
            log.debug("Load Argo index (nrows=%s) ..." % nrows)
            if Path(self.index_path).suffix == ".gz":
                with self.fs["src"].open(self.index_path, "rb") as fg:
                    with gzip.open(fg) as f:
                        self.index = csv2index(f)
            else:
                with self.fs["src"].open(self.index_path, "rb") as f:
                    self.index = csv2index(f)
            log.debug(
                "Argo index file loaded with Pyarrow csv.read_csv from '%s'"
                % self.index_path
            )
            self._nrows_index = nrows

        def save2cache(path_in_cache):
            self._write(self.fs["client"], path_in_cache, self.index, fmt=self.ext)
            self.index = self._read(self.fs["client"].fs, path_in_cache)
            self.index_path_cache = path_in_cache
            log.debug(
                "Argo index saved in cache as a Pyarrow table at '%s'" % path_in_cache
            )

        def loadfromcache(path_in_cache):
            log.debug(
                "Argo index already in cache as a Pyarrow table, loading from '%s'"
                % path_in_cache
            )
            self.index = self._read(self.fs["client"].fs, path_in_cache, fmt=self.ext)
            self.index_path_cache = path_in_cache

        index_path_cache = index2cache_path(self.index_path, nrows=nrows)

        if hasattr(self, "_nrows_index") and self._nrows_index != nrows:
            force = True

        if force:
            download(nrows=nrows)
            if self.cache:
                save2cache(index_path_cache)

        else:
            if not hasattr(self, "index") or (
                hasattr(self, "index") and getattr(self, "index") is None
            ):
                if self.cache:
                    if self.fs["client"].exists(index_path_cache):
                        log.debug("Loading index from cache")
                        loadfromcache(index_path_cache)
                    else:
                        log.debug("Loading index from scratch and saving to cache")
                        download(nrows=nrows)
                        save2cache(index_path_cache)
                else:
                    log.debug("Loading index from scratch")
                    download(nrows=nrows)

        if self.N_RECORDS == 0:
            raise DataNotFound("No data found in the index")
        elif nrows is not None and self.N_RECORDS != nrows:
            self.index = self.index[0 : nrows - 1]

        return self

    def run(self, nrows=None):
        """Filter index with search criteria"""

        def search2cache_path(path, nrows=None):
            if nrows is not None:
                cache_path = path + "/local" + "#%i.%s" % (nrows, self.ext)
            else:
                cache_path = path + "/local.%s" % self.ext
            return cache_path

        search_path_cache = search2cache_path(self.search_path, nrows=nrows)

        if self.cache and self.fs["client"].exists(
            search_path_cache
        ):  # and self._same_origin(search_path_cache):
            log.debug(
                "Search results already in memory as a Pyarrow table, loading from '%s'"
                % search_path_cache
            )
            self.search = self._read(
                self.fs["client"].fs, search_path_cache, fmt=self.ext
            )
            self.search_path_cache.commit(search_path_cache)
        else:
            log.debug("Compute search from scratch (nrows=%s) ..." % nrows)
            this_filter = np.nonzero(self.search_filter)[0]
            n_match = this_filter.shape[0]
            if nrows is not None and n_match > 0:
                self.search = self.index.take(
                    this_filter.take(range(np.min([nrows, n_match])))
                )
            else:
                self.search = self.index.filter(self.search_filter)

            log.debug(
                "Found %i/%i matches" % (self.search.shape[0], self.index.shape[0])
            )
            if self.cache and self.search.shape[0] > 0:
                self._write(
                    self.fs["client"], search_path_cache, self.search, fmt=self.ext
                )
                self.search = self._read(self.fs["client"].fs, search_path_cache)
                self.search_path_cache.commit(search_path_cache)
                log.debug(
                    "Search results saved in cache as a Pyarrow table at '%s'"
                    % search_path_cache
                )
        return self

    def _to_dataframe(self, nrows=None, index=False):  # noqa: C901
        """Return search results as dataframe

        If search not triggered, fall back on full index by default. Using index=True force to return the full index.

        This is where we can process the internal dataframe structure for the end user.
        If this processing is long, we can implement caching here.
        """
        if hasattr(self, "search") and not index:
            if self.N_MATCH == 0:
                raise DataNotFound(
                    "No data found in the index corresponding to your search criteria."
                    " Search definition: %s" % self.cname
                )
            else:
                src = "search results"
                df = self.search.to_pandas()
        else:
            src = "full index"
            if not hasattr(self, "index"):
                self.load(nrows=nrows)
            df = self.index.to_pandas()

        df.drop('longitude_360', inplace=True, axis='columns')
        return df, src

    def _reduce_a_filter_list(self, filters, op="or"):
        if version.parse(pa.__version__) < version.parse("7.0"):
            filters = [i.to_pylist() for i in filters]
        if op == "or":
            return np.logical_or.reduce(filters)
        elif op == "and":
            return np.logical_and.reduce(filters)

    @property
    def search_path(self):
        """Path to search result uri"""
        # return self.host + "/" + self.index_file + "." + self.sha_pq
        return self.fs["client"].fs.sep.join(
            [self.host, "%s.%s" % (self.index_file, self.sha_pq)]
        )

    @property
    def uri_full_index(self) -> List[str]:
        """File paths listed in the index"""
        sep = self.fs["src"].fs.sep
        return [
            sep.join(
                [self.host.replace("/idx", ""), "dac", f.as_py().replace("/", sep)]
            )
            for f in self.index["file"]
        ]

    @property
    def uri(self) -> List[str]:
        """File paths listed in search results"""
        sep = self.fs["src"].fs.sep
        return [
            sep.join(
                [self.host.replace("/idx", ""), "dac", f.as_py().replace("/", sep)]
            )
            for f in self.search["file"]
        ]

    def read_wmo(self, index=False):
        """Return list of unique WMOs from the index or search results

        Fall back on full index if search not triggered

        Returns
        -------
        list(int)
        """
        if hasattr(self, "search") and not index:
            results = pa.compute.split_pattern(self.search["file"], pattern="/")
        else:
            if not hasattr(self, "index"):
                self.load(nrows=self._nrows_index)
            results = pa.compute.split_pattern(self.index["file"], pattern="/")
        df = results.to_pandas()

        def fct(row):
            return row[1]

        wmo = df.map(fct)
        wmo = wmo.unique()
        wmo = [int(w) for w in wmo]
        return wmo

    def read_dac_wmo(self, index=False):
        """Return a tuple of unique [DAC, WMO] pairs from the index or search results

        Fall back on full index if search not triggered

        Returns
        -------
        tuple
        """
        if hasattr(self, "search") and not index:
            results = pa.compute.split_pattern(
                self.search["file"], pattern="/", max_splits=2
            )
        else:
            if not hasattr(self, "index"):
                self.load(nrows=self._nrows_index)
            results = pa.compute.split_pattern(
                self.index["file"], pattern="/", max_splits=2
            )

        results = pa.compute.split_pattern(
            pa.compute.binary_join(
                pa.compute.list_slice(results, start=0, stop=2), "/"
            ).unique(),
            pattern="/",
            max_splits=2,
        ).to_pylist()

        results = tuple(results)
        for ifloat, (dac, wmo) in enumerate(results):
            results[ifloat][1] = int(wmo)

        return results

    def read_params(self, index=False):
        if "parameters" not in self.convention_columns:
            raise InvalidDatasetStructure("Cannot list parameters in this index")
        if hasattr(self, "search") and not index:
            if self.N_MATCH == 0:
                raise DataNotFound(
                    "No data found in the index corresponding to your search criteria."
                    " Search definition: %s" % self.cname
                )
            df = pa.compute.split_pattern(
                self.search["parameters"], pattern=" "
            ).to_pandas()
        else:
            if not hasattr(self, "index"):
                self.load(nrows=self._nrows_index)
            df = pa.compute.split_pattern(
                self.index["parameters"], pattern=" "
            ).to_pandas()
        plist = set(df[0])
        fct = lambda row: len([plist.add(v) for v in row])  # noqa: E731
        df.map(fct)
        return sorted(list(plist))

    def read_domain(self, index=False):
        if "longitude" not in self.convention_columns:
            raise InvalidDatasetStructure("Cannot search for coordinates in this index")
        max = lambda x: pa.compute.max(x).as_py()  # noqa: E731
        min = lambda x: pa.compute.min(x).as_py()  # noqa: E731
        tmin = lambda x: pd.to_datetime(min(x)).to_numpy()  # noqa: E731
        tmax = lambda x: pd.to_datetime(max(x)).to_numpy()  # noqa: E731

        if hasattr(self, "search") and not index:
            return [
                conv_lon(min(self.search["longitude_360"]), '180'),
                conv_lon(max(self.search["longitude_360"]), '180'),
                min(self.search["latitude"]),
                max(self.search["latitude"]),
                tmin(self.search["date"]),
                tmax(self.search["date"]),
            ]
        else:
            if not hasattr(self, "index"):
                self.load()
            return [
                conv_lon(min(self.index["longitude_360"]), '180'),
                conv_lon(max(self.index["longitude_360"]), '180'),
                min(self.index["latitude"]),
                max(self.index["latitude"]),
                tmin(self.index["date"]),
                tmax(self.index["date"]),
            ]

    def read_files(self, index=False) -> List[str]:
        sep = self.fs["src"].fs.sep
        if hasattr(self, "search") and not index:
            return [
                sep.join(
                    ["dac", f.as_py().replace("/", sep)]
                )
                for f in self.search["file"]
            ]
        else:
            return [
                sep.join(
                    ["dac", f.as_py().replace("/", sep)]
                )
                for f in self.index["file"]
            ]

    def records_per_wmo(self, index=False):
        """Return the number of records per unique WMOs in search results

        Fall back on full index if search not triggered
        """
        ulist = self.read_wmo()
        count = {}
        for wmo in ulist:
            if hasattr(self, "search") and not index:
                search_filter = pa.compute.match_substring_regex(
                    self.search["file"], pattern="/%i/" % wmo
                )
                count[wmo] = self.search.filter(search_filter).shape[0]
            else:
                if not hasattr(self, "index"):
                    self.load(nrows=self._nrows_index)
                search_filter = pa.compute.match_substring_regex(
                    self.index["file"], pattern="/%i/" % wmo
                )
                count[wmo] = self.index.filter(search_filter).shape[0]
        return count

    def to_indexfile(self, file):
        """Save search results on file, following the Argo standard index formats

        Parameters
        ----------
        file: str
            File path to write search results to

        Returns
        -------
        str
        """

        def convert_a_date(row):
            try:
                return row.strftime("%Y%m%d%H%M%S")
            except Exception:
                return ""

        s = self.search

        # Drop internal variable 'longitude_360':
<<<<<<< HEAD
        s = s.drop_columns('longitude_360')
=======
        if 'longitude_360' in s.column_names:
            s = s.drop_columns('longitude_360')
>>>>>>> 5de90e95

        if self.convention not in [
            "ar_index_global_meta",
        ]:
            new_date = pa.array(self.search["date"].to_pandas().apply(convert_a_date))

        new_date_update = pa.array(
            self.search["date_update"].to_pandas().apply(convert_a_date)
        )

        if self.convention not in [
            "ar_index_global_meta",
        ]:
            s = s.set_column(1, "date", new_date)

        if self.convention == "ar_index_global_prof":
            s = s.set_column(7, "date_update", new_date_update)
        elif self.convention in [
            "argo_bio-profile_index",
            "argo_synthetic-profile_index",
        ]:
            s = s.set_column(9, "date_update", new_date_update)
        elif self.convention in ["argo_aux-profile_index"]:
            s = s.set_column(8, "date_update", new_date_update)
        elif self.convention in ["ar_index_global_meta"]:
            s = s.set_column(3, "date_update", new_date_update)

        write_options = csv.WriteOptions(
            delimiter=",", include_header=False, quoting_style="none"
        )
        csv.write_csv(s, file, write_options=write_options)
        file = self._insert_header(file)

        return file<|MERGE_RESOLUTION|>--- conflicted
+++ resolved
@@ -457,12 +457,8 @@
         s = self.search
 
         # Drop internal variable 'longitude_360':
-<<<<<<< HEAD
-        s = s.drop_columns('longitude_360')
-=======
         if 'longitude_360' in s.column_names:
             s = s.drop_columns('longitude_360')
->>>>>>> 5de90e95
 
         if self.convention not in [
             "ar_index_global_meta",
