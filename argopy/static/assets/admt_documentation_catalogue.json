{
  "name": "ADMT documentation catalogue",
  "long_name": "Titles and DOIs of all the official ADMT documentation",
<<<<<<< HEAD
  "last_update": "2024-09-12T14:13:10.643203+00:00",
=======
  "last_update": "2024-09-20T09:27:55.161297+00:00",
>>>>>>> 62ba4cb9
  "data": {
    "catalogue": [
      {
        "category": "Argo data formats",
        "title": "Argo user's manual",
        "doi": "10.13155/29825",
        "id": 29825
      },
      {
        "category": "Quality control",
        "title": "Argo Quality Control Manual for CTD and Trajectory Data",
        "doi": "10.13155/33951",
        "id": 33951
      },
      {
        "category": "Quality control",
        "title": "Argo quality control manual for dissolved oxygen concentration",
        "doi": "10.13155/46542",
        "id": 46542
      },
      {
        "category": "Quality control",
        "title": "Argo quality control manual for biogeochemical data",
        "doi": "10.13155/40879",
        "id": 40879
      },
      {
        "category": "Quality control",
        "title": "BGC-Argo quality control manual for the Chlorophyll-A concentration",
        "doi": "10.13155/35385",
        "id": 35385
      },
      {
        "category": "Quality control",
        "title": "BGC-Argo quality control manual for nitrate concentration",
        "doi": "10.13155/84370",
        "id": 84370
      },
      {
        "category": "Quality control",
        "title": "Quality control for BGC-Argo radiometry",
        "doi": "10.13155/62466",
        "id": 62466
      },
      {
        "category": "Cookbooks",
        "title": "Argo DAC profile cookbook",
        "doi": "10.13155/41151",
        "id": 41151
      },
      {
        "category": "Cookbooks",
        "title": "Argo DAC trajectory cookbook",
        "doi": "10.13155/29824",
        "id": 29824
      },
      {
        "category": "Cookbooks",
        "title": "DMQC Cookbook for Core Argo parameters",
        "doi": "10.13155/78994",
        "id": 78994
      },
      {
        "category": "Cookbooks",
        "title": "Processing Argo oxygen data at the DAC level",
        "doi": "10.13155/39795",
        "id": 39795
      },
      {
        "category": "Cookbooks",
        "title": "Processing Bio-Argo particle backscattering at the DAC level",
        "doi": "10.13155/39459",
        "id": 39459
      },
      {
        "category": "Cookbooks",
        "title": "Processing BGC-Argo chlorophyll-A concentration at the DAC level",
        "doi": "10.13155/39468",
        "id": 39468
      },
      {
        "category": "Cookbooks",
        "title": "Processing Argo measurement timing information at the DAC level",
        "doi": "10.13155/47998",
        "id": 47998
      },
      {
        "category": "Cookbooks",
        "title": "Processing BGC-Argo CDOM concentration at the DAC level",
        "doi": "10.13155/54541",
        "id": 54541
      },
      {
        "category": "Cookbooks",
        "title": "Processing Bio-Argo nitrate concentration at the DAC Level",
        "doi": "10.13155/46121",
        "id": 46121
      },
      {
        "category": "Cookbooks",
        "title": "Processing BGC-Argo Radiometric data at the DAC level",
        "doi": "10.13155/51541",
        "id": 51541
      },
      {
        "category": "Cookbooks",
        "title": "Processing BGC-Argo pH data at the DAC level",
        "doi": "10.13155/57195",
        "id": 57195
      },
      {
        "category": "Cookbooks",
        "title": "Description of the Argo GDAC File Checks: Data Format and Consistency Checks",
        "doi": "10.13155/46120",
        "id": 46120
      },
      {
        "category": "Cookbooks",
        "title": "Description of the Argo GDAC File Merge Process",
        "doi": "10.13155/52154",
        "id": 52154
      },
      {
        "category": "Cookbooks",
        "title": "BGC-Argo synthetic profile file processing and format on Coriolis GDAC",
        "doi": "10.13155/55637",
        "id": 55637
      },
      {
        "category": "Cookbooks",
        "title": "Argo GDAC cookbook",
        "doi": "10.13155/46202",
        "id": 46202
      },
      {
        "category": "Cookbooks",
        "title": "Processing BGC-Argo pH data at the DAC level",
        "doi": "10.13155/57195",
        "id": 57195
      },
      {
        "category": "Cookbooks",
        "title": "Processing BGC-Argo nitrate concentration at the DAC Level",
        "doi": "10.13155/46121",
        "id": 46121
      },
      {
        "category": "Cookbooks",
        "title": "Processing BGC-Argo pH data at the DAC level",
        "doi": "10.13155/57195",
        "id": 57195
      },
      {
        "category": "Quality Control",
        "title": "BGC-Argo quality control manual for pH",
        "doi": "10.13155/97828",
        "id": 97828
      }
    ]
  }
}<|MERGE_RESOLUTION|>--- conflicted
+++ resolved
@@ -1,11 +1,7 @@
 {
   "name": "ADMT documentation catalogue",
   "long_name": "Titles and DOIs of all the official ADMT documentation",
-<<<<<<< HEAD
-  "last_update": "2024-09-12T14:13:10.643203+00:00",
-=======
   "last_update": "2024-09-20T09:27:55.161297+00:00",
->>>>>>> 62ba4cb9
   "data": {
     "catalogue": [
       {
