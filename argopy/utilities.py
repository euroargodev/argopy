import warnings
import importlib
import inspect
from functools import wraps

warnings.filterwarnings("default", category=DeprecationWarning, module=__name__)


def refactored(func1):

    rel = importlib.import_module('argopy.related')
    utils = importlib.import_module('argopy.utils')
    in_related = hasattr(rel, func1.__name__)
    func2 = getattr(rel, func1.__name__) if in_related else getattr(utils, func1.__name__)

    func1_type = 'function'
    if inspect.isclass(func1):
        func1_type = 'class'

    func2_loc = 'utils'
    if in_related:
        func2_loc = 'related'

    msg = "The 'argopy.utilities.{name}' {ftype} has moved to 'argopy.{where}.{name}'. \
You're seeing this message because you called '{name}' imported from 'argopy.utilities'. \
Please update your script to import '{name}' from 'argopy.{where}'. \
After 0.1.15, importing 'utilities' will raise an error."

    @wraps(func1)
    def decorator(*args, **kwargs):
        # warnings.simplefilter('always', DeprecationWarning)
        warnings.warn(
            msg.format(name=func1.__name__, ftype=func1_type, where=func2_loc),
            category=DeprecationWarning,
            stacklevel=2
        )
        # warnings.simplefilter('default', DeprecationWarning)
        return func2(*args, **kwargs)

    return decorator

# Argo related dataset and Meta-data fetchers

@refactored
class TopoFetcher:
    pass

@refactored
class ArgoDocs:
    pass

@refactored
class ArgoNVSReferenceTables:
    pass

@refactored
class OceanOPSDeployments:
    pass

@refactored
def get_coriolis_profile_id(*args, **kwargs):
    pass

@refactored
def get_ea_profile_page(*args, **kwargs):
    pass

@refactored
def load_dict(*args, **kwargs):
    pass

@refactored
def mapp_dict(*args, **kwargs):
    pass

# Checkers
@refactored
def is_box(*args, **kwargs):
    pass

@refactored
def is_indexbox(*args, **kwargs):
    pass

@refactored
def is_list_of_strings(*args, **kwargs):
    pass

@refactored
def is_list_of_dicts(*args, **kwargs):
    pass

@refactored
def is_list_of_datasets(*args, **kwargs):
    pass

@refactored
def is_list_equal(*args, **kwargs):
    pass

@refactored
def check_wmo(*args, **kwargs):
    pass

@refactored
def is_wmo(*args, **kwargs):
    pass

@refactored
def check_cyc(*args, **kwargs):
    pass

@refactored
def is_cyc(*args, **kwargs):
    pass

@refactored
def check_index_cols(*args, **kwargs):
    pass

@refactored
def check_gdac_path(*args, **kwargs):
    pass

@refactored
def isconnected(*args, **kwargs):
    pass

@refactored
def isalive(*args, **kwargs):
    pass

@refactored
def isAPIconnected(*args, **kwargs):
    pass

@refactored
def erddap_ds_exists(*args, **kwargs):
    pass

@refactored
def urlhaskeyword(*args, **kwargs):
    pass


# Data type casting:

@refactored
def to_list(*args, **kwargs):
    pass

@refactored
def cast_Argo_variable_type(*args, **kwargs):
    pass

from .utils.casting import DATA_TYPES

# Decorators

@refactored
def deprecated(*args, **kwargs):
    pass

@refactored
def doc_inherit(*args, **kwargs):
    pass

# Lists:

@refactored
def list_available_data_src(*args, **kwargs):
    pass

@refactored
def list_available_index_src(*args, **kwargs):
    pass

@refactored
def list_standard_variables(*args, **kwargs):
    pass

@refactored
def list_multiprofile_file_variables(*args, **kwargs):
    pass

# Cache management:
@refactored
def clear_cache(*args, **kwargs):
    pass

@refactored
def lscache(*args, **kwargs):
    pass

# Computation and performances:
@refactored
class Chunker:
    pass

# Accessories classes (specific objects):
@refactored
class float_wmo:
    pass

@refactored
class Registry:
    pass

# Locals (environments, versions, systems):
@refactored
def get_sys_info(*args, **kwargs):
    pass

@refactored
def netcdf_and_hdf5_versions(*args, **kwargs):
    pass

@refactored
def show_versions(*args, **kwargs):
    pass

@refactored
def show_options(*args, **kwargs):
    pass

@refactored
def modified_environ(*args, **kwargs):
    pass


# Monitors
@refactored
def badge(*args, **kwargs):
    pass

@refactored
class fetch_status:
    pass

@refactored
class monitor_status:
    pass

# Geo (space/time data utilities)
@refactored
def toYearFraction(*args, **kwargs):
    pass

@refactored
def YearFraction_to_datetime(*args, **kwargs):
    pass

@refactored
def wrap_longitude(*args, **kwargs):
    pass

@refactored
def wmo2box(*args, **kwargs):
    pass

# Computation with datasets:
@refactored
def linear_interpolation_remap(*args, **kwargs):
    pass

@refactored
def groupby_remap(*args, **kwargs):
    pass

# Manipulate datasets:
@refactored
def drop_variables_not_in_all_datasets(*args, **kwargs):
    pass

@refactored
def fill_variables_not_in_all_datasets(*args, **kwargs):
    pass

# Formatters:
@refactored
def format_oneline(*args, **kwargs):
    pass

@refactored
def argo_split_path(*args, **kwargs):
    pass


# Loggers
@refactored
def warnUnless(*args, **kwargs):
    pass

@refactored
def log_argopy_callerstack(*args, **kwargs):
    pass

if __name__ == "argopy.utilities":
    warnings.warn(
        "The 'argopy.utilities' has moved to 'argopy.utils'. After 0.1.15, importing 'utilities' "
        "will raise an error. Please update your script.",
        category=DeprecationWarning,
        stacklevel=2,
    )
<<<<<<< HEAD
=======


def to_list(obj):
    """Make sure that an expected list is indeed a list"""
    if not isinstance(obj, list):
        if isinstance(obj, np.ndarray):
            obj = list(obj)
        else:
            obj = [obj]
    return obj


def check_wmo(lst, errors="raise"):
    """ Validate a WMO option and returned it as a list of integers

    Parameters
    ----------
    wmo: int
        WMO must be an integer or an iterable with elements that can be casted as integers
    errors: {'raise', 'warn', 'ignore'}
        Possibly raises a ValueError exception or UserWarning, otherwise fails silently.

    Returns
    -------
    list(int)
    """
    is_wmo(lst, errors=errors)

    # Make sure we deal with a list
    lst = to_list(lst)

    # Then cast list elements as integers
    return [abs(int(x)) for x in lst]


def is_wmo(lst, errors="raise"):  # noqa: C901
    """ Check if a WMO is valid

    Parameters
    ----------
    wmo: int, list(int), array(int)
        WMO must be a single or a list of 5/7 digit positive numbers
    errors: {'raise', 'warn', 'ignore'}
        Possibly raises a ValueError exception or UserWarning, otherwise fails silently.

    Returns
    -------
    bool
        True if wmo is indeed a list of integers
    """

    # Make sure we deal with a list
    lst = to_list(lst)

    # Error message:
    # msg = "WMO must be an integer or an iterable with elements that can be casted as integers"
    msg = "WMO must be a single or a list of 5/7 digit positive numbers. Invalid: '{}'".format

    # Then try to cast list elements as integers, return True if ok
    result = True
    try:
        for x in lst:
            if not str(x).isdigit():
                result = False

            if (len(str(x)) != 5) and (len(str(x)) != 7):
                result = False

            if int(x) <= 0:
                result = False

    except Exception:
        result = False
        if errors == "raise":
            raise ValueError(msg(x))
        elif errors == 'warn':
            warnings.warn(msg(x))

    if not result:
        if errors == "raise":
            raise ValueError(msg(x))
        elif errors == 'warn':
            warnings.warn(msg(x))
    else:
        return result


def check_cyc(lst, errors="raise"):
    """ Validate a CYC option and returned it as a list of integers

    Parameters
    ----------
    cyc: int
        CYC must be an integer or an iterable with elements that can be casted as positive integers
    errors: {'raise', 'warn', 'ignore'}
        Possibly raises a ValueError exception or UserWarning, otherwise fails silently.

    Returns
    -------
    list(int)
    """
    is_cyc(lst, errors=errors)

    # Make sure we deal with a list
    lst = to_list(lst)

    # Then cast list elements as integers
    return [abs(int(x)) for x in lst]


def is_cyc(lst, errors="raise"):  # noqa: C901
    """ Check if a CYC is valid
    Parameters
    ----------
    cyc: int, list(int), array(int)
        CYC must be a single or a list of at most 4 digit positive numbers
    errors: {'raise', 'warn', 'ignore'}
        Possibly raises a ValueError exception or UserWarning, otherwise fails silently.
    Returns
    -------
    bool
        True if cyc is indeed a list of integers
    """
    # Make sure we deal with a list
    lst = to_list(lst)

    # Error message:
    msg = "CYC must be a single or a list of at most 4 digit positive numbers. Invalid: '{}'".format

    # Then try to cast list elements as integers, return True if ok
    result = True
    try:
        for x in lst:
            if not str(x).isdigit():
                result = False

            if (len(str(x)) > 4):
                result = False

            if int(x) < 0:
                result = False

    except Exception:
        result = False
        if errors == "raise":
            raise ValueError(msg(x))
        elif errors == 'warn':
            warnings.warn(msg(x))

    if not result:
        if errors == "raise":
            raise ValueError(msg(x))
        elif errors == 'warn':
            warnings.warn(msg(x))
    else:
        return result


def check_index_cols(column_names: list, convention: str = 'ar_index_global_prof'):
    """
        ar_index_global_prof.txt: Index of profile files
        Profile directory file of the Argo Global Data Assembly Center
        file,date,latitude,longitude,ocean,profiler_type,institution,date_update

        argo_bio-profile_index.txt: bgc Argo profiles index file
        The directory file describes all individual bio-profile files of the argo GDAC ftp site.
        file,date,latitude,longitude,ocean,profiler_type,institution,parameters,parameter_data_mode,date_update
    """
    # Default for 'ar_index_global_prof'
    ref = ['file', 'date', 'latitude', 'longitude', 'ocean', 'profiler_type', 'institution',
           'date_update']
    if convention == 'argo_bio-profile_index' or convention == 'argo_synthetic-profile_index':
        ref = ['file', 'date', 'latitude', 'longitude', 'ocean', 'profiler_type', 'institution',
               'parameters', 'parameter_data_mode', 'date_update']

    if not is_list_equal(column_names, ref):
        # log.debug("Expected: %s, got: %s" % (";".join(ref), ";".join(column_names)))
        raise InvalidDatasetStructure("Unexpected column names in this index !")
    else:
        return column_names


def warnUnless(ok, txt):
    """Function to raise a warning unless condition is True

    This function IS NOT to be used as a decorator anymore

    Parameters
    ----------
    ok: bool
        Condition to raise the warning or not
    txt: str
        Text to display in the warning
    """
    if not ok:
        msg = "%s %s" % (inspect.stack()[1].function, txt)
        warnings.warn(msg)


@contextlib.contextmanager
def modified_environ(*remove, **update):
    """
    Temporarily updates the ``os.environ`` dictionary in-place.

    The ``os.environ`` dictionary is updated in-place so that the modification
    is sure to work in all situations.

    :param remove: Environment variables to remove.
    :param update: Dictionary of environment variables and values to add/update.
    """
    # Source: https://github.com/laurent-laporte-pro/stackoverflow-q2059482
    env = os.environ
    update = update or {}
    remove = remove or []

    # List of environment variables being updated or removed.
    stomped = (set(update.keys()) | set(remove)) & set(env.keys())
    # Environment variables and values to restore on exit.
    update_after = {k: env[k] for k in stomped}
    # Environment variables and values to remove on exit.
    remove_after = frozenset(k for k in update if k not in env)

    try:
        env.update(update)
        [env.pop(k, None) for k in remove]
        yield
    finally:
        env.update(update_after)
        [env.pop(k) for k in remove_after]


def toYearFraction(
    this_date: pd._libs.tslibs.timestamps.Timestamp = pd.to_datetime("now", utc=True)
):
    """ Compute decimal year, robust to leap years, precision to the second

    Compute the fraction of the year a given timestamp corresponds to.
    The "fraction of the year" goes:
    - from 0 on 01-01T00:00:00.000 of the year
    - to 1 on the 01-01T00:00:00.000 of the following year

    1 second corresponds to the number of days in the year times 86400.
    The faction of the year is rounded to 10-digits in order to have a "second" precision.

    See discussion here: https://github.com/euroargodev/argodmqc_owc/issues/35

    Parameters
    ----------
    pd._libs.tslibs.timestamps.Timestamp

    Returns
    -------
    float
    """
    if "UTC" in [this_date.tzname() if this_date.tzinfo is not None else ""]:
        startOfThisYear = pd.to_datetime("%i-01-01T00:00:00.000" % this_date.year, utc=True)
    else:
        startOfThisYear = pd.to_datetime("%i-01-01T00:00:00.000" % this_date.year)
    yearDuration_sec = (
        startOfThisYear + pd.offsets.DateOffset(years=1) - startOfThisYear
    ).total_seconds()

    yearElapsed_sec = (this_date - startOfThisYear).total_seconds()
    fraction = yearElapsed_sec / yearDuration_sec
    fraction = np.round(fraction, 10)
    return this_date.year + fraction


def YearFraction_to_datetime(yf: float):
    """ Compute datetime from year fraction

    Inverse the toYearFraction() function

    Parameters
    ----------
    float

    Returns
    -------
    pd._libs.tslibs.timestamps.Timestamp
    """
    year = np.int32(yf)
    fraction = yf - year
    fraction = np.round(fraction, 10)

    startOfThisYear = pd.to_datetime("%i-01-01T00:00:00" % year)
    yearDuration_sec = (
        startOfThisYear + pd.offsets.DateOffset(years=1) - startOfThisYear
    ).total_seconds()
    yearElapsed_sec = pd.Timedelta(fraction * yearDuration_sec, unit="s")
    return pd.to_datetime(startOfThisYear + yearElapsed_sec, unit="s")


def wrap_longitude(grid_long):
    """ Allows longitude (0-360) to wrap beyond the 360 mark, for mapping purposes.
        Makes sure that, if the longitude is near the boundary (0 or 360) that we
        wrap the values beyond
        360 so it appears nicely on a map
        This is a refactor between get_region_data and get_region_hist_locations to
        avoid duplicate code

        source:
        https://github.com/euroargodev/argodmqc_owc/blob/e174f4538fdae1534c9740491398972b1ffec3ca/pyowc/utilities.py#L80

        Parameters
        ----------
        grid_long: array of longitude values

        Returns
        -------
        array of longitude values that can extend past 360
    """
    neg_long = np.argwhere(grid_long < 0)
    grid_long[neg_long] = grid_long[neg_long] + 360

    # if we have data close to upper boundary (360), then wrap some of the data round
    # so it appears on the map
    top_long = np.argwhere(grid_long >= 320)
    if top_long.__len__() != 0:
        bottom_long = np.argwhere(grid_long <= 40)
        grid_long[bottom_long] = 360 + grid_long[bottom_long]

    return grid_long


def wmo2box(wmo_id: int):
    """ Convert WMO square box number into a latitude/longitude box

    See:
    https://en.wikipedia.org/wiki/World_Meteorological_Organization_squares
    https://commons.wikimedia.org/wiki/File:WMO-squares-global.gif

    Parameters
    ----------
    wmo_id: int
        WMO square number, must be between 1000 and 7817

    Returns
    -------
    box: list(int)
        [lon_min, lon_max, lat_min, lat_max] bounds to the WMO square number
    """
    if wmo_id < 1000 or wmo_id > 7817:
        raise ValueError("Invalid WMO square number, must be between 1000 and 7817.")
    wmo_id = str(wmo_id)

    # "global quadrant" numbers where 1=NE, 3=SE, 5=SW, 7=NW
    quadrant = int(wmo_id[0])
    if quadrant not in [1, 3, 5, 7]:
        raise ValueError("Invalid WMO square number, 1st digit must be 1, 3, 5 or 7.")

    # 'minimum' Latitude square boundary, nearest to the Equator
    nearest_to_the_Equator_latitude = int(wmo_id[1])

    # 'minimum' Longitude square boundary, nearest to the Prime Meridian
    nearest_to_the_Prime_Meridian = int(wmo_id[2:4])

    #
    dd = 10
    if quadrant in [1, 3]:
        lon_min = nearest_to_the_Prime_Meridian * dd
        lon_max = nearest_to_the_Prime_Meridian * dd + dd
    elif quadrant in [5, 7]:
        lon_min = -nearest_to_the_Prime_Meridian * dd - dd
        lon_max = -nearest_to_the_Prime_Meridian * dd

    if quadrant in [1, 7]:
        lat_min = nearest_to_the_Equator_latitude * dd
        lat_max = nearest_to_the_Equator_latitude * dd + dd
    elif quadrant in [3, 5]:
        lat_min = -nearest_to_the_Equator_latitude * dd - dd
        lat_max = -nearest_to_the_Equator_latitude * dd

    box = [lon_min, lon_max, lat_min, lat_max]
    return box


def groupby_remap(z, data, z_regridded,   # noqa C901
                  z_dim=None,
                  z_regridded_dim="regridded",
                  output_dim="remapped",
                  select='deep',
                  right=False):
    """ todo: Need a docstring here !"""

    # sub-sampling called in xarray ufunc
    def _subsample_bins(x, y, target_values):
        # remove all nans from input x and y
        try:
            idx = np.logical_or(np.isnan(x), np.isnan(y))
        except TypeError:
            log.debug("Error with this '%s' y data content: %s" % (type(y), str(np.unique(y))))
            raise
        x = x[~idx]
        y = y[~idx]

        ifound = np.digitize(
            x, target_values, right=right
        )  # ``bins[i-1] <= x < bins[i]``
        ifound -= 1  # Because digitize returns a 1-based indexing, we need to remove 1
        y_binned = np.ones_like(target_values) * np.nan

        for ib, this_ibin in enumerate(np.unique(ifound)):
            ix = np.where(ifound == this_ibin)
            iselect = ix[-1]

            # Map to y value at specific x index in the bin:
            if select == "shallow":
                iselect = iselect[0]  # min/shallow
                mapped_value = y[iselect]
            elif select == "deep":
                iselect = iselect[-1]  # max/deep
                mapped_value = y[iselect]
            elif select == "middle":
                iselect = iselect[
                    np.where(x[iselect] >= np.median(x[iselect]))[0][0]
                ]  # median/middle
                mapped_value = y[iselect]
            elif select == "random":
                iselect = iselect[np.random.randint(len(iselect))]
                mapped_value = y[iselect]

            # or Map to y statistics in the bin:
            elif select == "mean":
                mapped_value = np.nanmean(y[iselect])
            elif select == "min":
                mapped_value = np.nanmin(y[iselect])
            elif select == "max":
                mapped_value = np.nanmax(y[iselect])
            elif select == "median":
                mapped_value = np.median(y[iselect])

            else:
                raise InvalidOption("`select` option has invalid value (%s)" % select)

            y_binned[this_ibin] = mapped_value

        return y_binned

    # infer dim from input
    if z_dim is None:
        if len(z.dims) != 1:
            raise RuntimeError("if z_dim is not specified, x must be a 1D array.")
        dim = z.dims[0]
    else:
        dim = z_dim

    # if dataset is passed drop all data_vars that don't contain dim
    if isinstance(data, xr.Dataset):
        raise ValueError("Dataset input is not supported yet")
        # TODO: for a dataset input just apply the function for each appropriate array

    if version.parse(xr.__version__) > version.parse("0.15.0"):
        kwargs = dict(
            input_core_dims=[[dim], [dim], [z_regridded_dim]],
            output_core_dims=[[output_dim]],
            vectorize=True,
            dask="parallelized",
            output_dtypes=[data.dtype],
            dask_gufunc_kwargs={
                "output_sizes": {output_dim: len(z_regridded[z_regridded_dim])}
            },
        )
    else:
        kwargs = dict(
            input_core_dims=[[dim], [dim], [z_regridded_dim]],
            output_core_dims=[[output_dim]],
            vectorize=True,
            dask="parallelized",
            output_dtypes=[data.dtype],
            output_sizes={output_dim: len(z_regridded[z_regridded_dim])},
        )
    remapped = xr.apply_ufunc(_subsample_bins, z, data, z_regridded, **kwargs)

    remapped.coords[output_dim] = z_regridded.rename(
        {z_regridded_dim: output_dim}
    ).coords[output_dim]
    return remapped


class TopoFetcher:
    """ Fetch topographic data through an ERDDAP server for an ocean rectangle

    Example:
        >>> from argopy import TopoFetcher
        >>> box = [-75, -45, 20, 30]  # Lon_min, lon_max, lat_min, lat_max
        >>> ds = TopoFetcher(box).to_xarray()
        >>> ds = TopoFetcher(box, ds='gebco', stride=[10, 10], cache=True).to_xarray()

    """

    class ERDDAP:
        def __init__(self, server: str, protocol: str = "tabledap"):
            self.server = server
            self.protocol = protocol
            self.response = "nc"
            self.dataset_id = ""
            self.constraints = ""

    def __init__(
        self,
        box: list,
        ds: str = "gebco",
        cache: bool = False,
        cachedir: str = "",
        api_timeout: int = 0,
        stride: list = [1, 1],
        server: Union[str] = None,
        **kwargs,
    ):
        """ Instantiate an ERDDAP topo data fetcher

        Parameters
        ----------
        ds: str (optional), default: 'gebco'
            Dataset to load:

            - 'gebco' will load the GEBCO_2020 Grid, a continuous terrain model for oceans and land at 15 arc-second intervals
        stride: list, default [1, 1]
            Strides along longitude and latitude. This allows to change the output resolution
        cache: bool (optional)
            Cache data or not (default: False)
        cachedir: str (optional)
            Path to cache folder
        api_timeout: int (optional)
            Erddap request time out in seconds. Set to OPTIONS['api_timeout'] by default.
        """
        from .stores import httpstore
        timeout = OPTIONS["api_timeout"] if api_timeout == 0 else api_timeout
        self.fs = httpstore(
            cache=cache, cachedir=cachedir, timeout=timeout, size_policy="head"
        )
        self.definition = "Erddap topographic data fetcher"

        self.BOX = box
        self.stride = stride
        if ds == "gebco":
            self.definition = "NOAA erddap gebco data fetcher for a space region"
            self.server = server if server is not None else "https://coastwatch.pfeg.noaa.gov/erddap"
            self.server_name = "NOAA"
            self.dataset_id = "gebco"

        self._init_erddap()

    def _init_erddap(self):
        # Init erddap
        self.erddap = self.ERDDAP(server=self.server, protocol="griddap")
        self.erddap.response = "nc"

        if self.dataset_id == "gebco":
            self.erddap.dataset_id = "GEBCO_2020"
        else:
            raise ValueError(
                "Invalid database short name for %s erddap" % self.server_name
            )
        return self

    def _cname(self) -> str:
        """ Fetcher one line string definition helper """
        cname = "?"

        if hasattr(self, "BOX"):
            BOX = self.BOX
            cname = ("[x=%0.2f/%0.2f; y=%0.2f/%0.2f]") % (
                BOX[0],
                BOX[1],
                BOX[2],
                BOX[3],
            )
        return cname

    def __repr__(self):
        summary = ["<topofetcher.erddap>"]
        summary.append("Name: %s" % self.definition)
        summary.append("API: %s" % self.server)
        summary.append("Domain: %s" % format_oneline(self.cname()))
        return "\n".join(summary)

    def cname(self):
        """ Return a unique string defining the constraints """
        return self._cname()

    @property
    def cachepath(self):
        """ Return path to cached file(s) for this request

        Returns
        -------
        list(str)
        """
        return [self.fs.cachepath(uri) for uri in self.uri]

    def define_constraints(self):
        """ Define request constraints """
        #        Eg: https://coastwatch.pfeg.noaa.gov/erddap/griddap/GEBCO_2020.nc?elevation%5B(34):5:(42)%5D%5B(-21):7:(-12)%5D
        self.erddap.constraints = "%s(%0.2f):%i:(%0.2f)%s%s(%0.2f):%i:(%0.2f)%s" % (
            "%5B",
            self.BOX[2],
            self.stride[1],
            self.BOX[3],
            "%5D",
            "%5B",
            self.BOX[0],
            self.stride[0],
            self.BOX[1],
            "%5D",
        )
        return None

    #     @property
    #     def _minimal_vlist(self):
    #         """ Return the minimal list of variables to retrieve """
    #         vlist = list()
    #         vlist.append("latitude")
    #         vlist.append("longitude")
    #         vlist.append("elevation")
    #         return vlist

    def url_encode(self, url):
        """ Return safely encoded list of urls

            This is necessary because fsspec cannot handle in cache paths/urls with a '[' character
        """

        # return urls
        def safe_for_fsspec_cache(url):
            url = url.replace("[", "%5B")  # This is the one really necessary
            url = url.replace("]", "%5D")  # For consistency
            return url

        return safe_for_fsspec_cache(url)

    def get_url(self):
        """ Return the URL to download data requested

        Returns
        -------
        str
        """
        # First part of the URL:
        protocol = self.erddap.protocol
        dataset_id = self.erddap.dataset_id
        response = self.erddap.response
        url = f"{self.erddap.server}/{protocol}/{dataset_id}.{response}?"

        # Add variables to retrieve:
        variables = ["elevation"]
        variables = ",".join(variables)
        url += f"{variables}"

        # Add constraints:
        self.define_constraints()  # Define constraint to select this box of data (affect self.erddap.constraints)
        url += f"{self.erddap.constraints}"

        return self.url_encode(url)

    @property
    def uri(self):
        """ List of files to load for a request

        Returns
        -------
        list(str)
        """
        return [self.get_url()]

    def to_xarray(self, errors: str = "ignore"):
        """ Load Topographic data and return a xarray.DataSet """

        # Download data
        if len(self.uri) == 1:
            ds = self.fs.open_dataset(self.uri[0])

        return ds

    def load(self, errors: str = "ignore"):
        """ Load Topographic data and return a xarray.DataSet """
        return self.to_xarray(errors=errors)


def argo_split_path(this_path):  # noqa C901
    """ Split path from a GDAC ftp style Argo netcdf file and return information

    >>> argo_split_path('coriolis/6901035/profiles/D6901035_001D.nc')
    >>> argo_split_path('https://data-argo.ifremer.fr/dac/csiro/5903939/profiles/D5903939_103.nc')

    Parameters
    ----------
    str

    Returns
    -------
    dict
    """
    dacs = [
        "aoml",
        "bodc",
        "coriolis",
        "csio",
        "csiro",
        "incois",
        "jma",
        "kma",
        "kordi",
        "meds",
        "nmdis",
    ]
    output = {}

    start_with = lambda f, x: f[0:len(x)] == x if len(x) <= len(f) else False  # noqa: E731

    def split_path(p, sep='/'):
        """Split a pathname.  Returns tuple "(head, tail)" where "tail" is
        everything after the final slash.  Either part may be empty."""
        # Same as posixpath.py but we get to choose the file separator !
        p = os.fspath(p)
        i = p.rfind(sep) + 1
        head, tail = p[:i], p[i:]
        if head and head != sep * len(head):
            head = head.rstrip(sep)
        return head, tail

    def fix_localhost(host):
        if 'ftp://localhost:' in host:
            return "ftp://%s" % (urlparse(host).netloc)
        if 'http://127.0.0.1:' in host:
            return "http://%s" % (urlparse(host).netloc)
        else:
            return ""

    known_origins = ['https://data-argo.ifremer.fr',
                     'ftp://ftp.ifremer.fr/ifremer/argo',
                     'ftp://usgodae.org/pub/outgoing/argo',
                     fix_localhost(this_path),
                     '']

    output['origin'] = [origin for origin in known_origins if start_with(this_path, origin)][0]
    output['origin'] = '.' if output['origin'] == '' else output['origin'] + '/'
    sep = '/' if output['origin'] != '.' else os.path.sep

    (path, file) = split_path(this_path, sep=sep)

    output['path'] = path.replace(output['origin'], '')
    output['name'] = file

    # Deal with the path:
    # dac/<DAC>/<FloatWmoID>/
    # dac/<DAC>/<FloatWmoID>/profiles
    path_parts = path.split(sep)

    try:
        if path_parts[-1] == 'profiles':
            output['type'] = 'Mono-cycle profile file'
            output['wmo'] = path_parts[-2]
            output['dac'] = path_parts[-3]
        else:
            output['type'] = 'Multi-cycle profile file'
            output['wmo'] = path_parts[-1]
            output['dac'] = path_parts[-2]
    except Exception:
        log.warning(this_path)
        log.warning(path)
        log.warning(sep)
        log.warning(path_parts)
        log.warning(output)
        raise

    if output['dac'] not in dacs:
        log.debug("This is not a Argo GDAC compliant file path: %s" % path)
        log.warning(this_path)
        log.warning(path)
        log.warning(sep)
        log.warning(path_parts)
        log.warning(output)
        raise ValueError("This is not a Argo GDAC compliant file path (invalid DAC name: '%s')" % output['dac'])

    # Deal with the file name:
    filename, file_extension = os.path.splitext(output['name'])
    output['extension'] = file_extension
    if file_extension != '.nc':
        raise ValueError(
            "This is not a Argo GDAC compliant file path (invalid file extension: '%s')" % file_extension)
    filename_parts = output['name'].split("_")

    if "Mono" in output['type']:
        prefix = filename_parts[0].split(output['wmo'])[0]
        if 'R' in prefix:
            output['data_mode'] = 'R, Real-time data'
        if 'D' in prefix:
            output['data_mode'] = 'D, Delayed-time data'

        if 'S' in prefix:
            output['type'] = 'S, Synthetic BGC Mono-cycle profile file'
        if 'M' in prefix:
            output['type'] = 'M, Merged BGC Mono-cycle profile file'
        if 'B' in prefix:
            output['type'] = 'B, BGC Mono-cycle profile file'

        suffix = filename_parts[-1].split(output['wmo'])[-1]
        if 'D' in suffix:
            output['direction'] = 'D, descending profiles'
        elif suffix == "" and "Mono" in output['type']:
            output['direction'] = 'A, ascending profiles (implicit)'

    else:
        typ = filename_parts[-1].split(".nc")[0]
        if typ == 'prof':
            output['type'] = 'Multi-cycle file'
        if typ == 'Sprof':
            output['type'] = 'S, Synthetic BGC Multi-cycle profiles file'
        if typ == 'tech':
            output['type'] = 'Technical data file'
        if typ == 'meta':
            output['type'] = 'Metadata file'
        if 'traj' in typ:
            # possible typ = [Rtraj, Dtraj, BRtraj, BDtraj]
            output['type'], i = 'Trajectory file', 0
            if typ[0] == 'B':
                output['type'], i = 'BGC Trajectory file', 1
            if typ.split("traj")[0][i] == 'D':
                output['data_mode'] = 'D, Delayed-time data'
            elif typ.split("traj")[0][i] == 'R':
                output['data_mode'] = 'R, Real-time data'
            else:
                output['data_mode'] = 'R, Real-time data (implicit)'

    # Adjust origin and path for local files:
    # This ensure that output['path'] is agnostic to users and can be reused on any gdac compliant architecture
    parts = path.split(sep)
    i, stop = len(parts) - 1, False
    while not stop:
        if parts[i] == 'profiles' or parts[i] == output['wmo'] or parts[i] == output['dac'] or parts[i] == 'dac':
            i = i - 1
            if i < 0:
                stop = True
        else:
            stop = True
    output['origin'] = sep.join(parts[0:i + 1])
    output['path'] = output['path'].replace(output['origin'], '')

    return dict(sorted(output.items()))


class DocInherit(object):
    """Docstring inheriting method descriptor

    The class itself is also used as a decorator

    Usage:

    class Foo(object):
        def foo(self):
            "Frobber"
            pass

    class Bar(Foo):
        @doc_inherit
        def foo(self):
            pass

    Now, Bar.foo.__doc__ == Bar().foo.__doc__ == Foo.foo.__doc__ == "Frobber"

    src: https://code.activestate.com/recipes/576862/
    """

    def __init__(self, mthd):
        self.mthd = mthd
        self.name = mthd.__name__

    def __get__(self, obj, cls):
        if obj:
            return self.get_with_inst(obj, cls)
        else:
            return self.get_no_inst(cls)

    def get_with_inst(self, obj, cls):

        overridden = getattr(super(cls, obj), self.name, None)

        @wraps(self.mthd, assigned=('__name__', '__module__'))
        def f(*args, **kwargs):
            return self.mthd(obj, *args, **kwargs)

        return self.use_parent_doc(f, overridden)

    def get_no_inst(self, cls):

        for parent in cls.__mro__[1:]:
            overridden = getattr(parent, self.name, None)
            if overridden:
                break

        @wraps(self.mthd, assigned=('__name__', '__module__'))
        def f(*args, **kwargs):
            return self.mthd(*args, **kwargs)

        return self.use_parent_doc(f, overridden)

    def use_parent_doc(self, func, source):
        if source is None:
            raise NameError("Can't find '%s' in parents" % self.name)
        func.__doc__ = source.__doc__
        return func


doc_inherit = DocInherit


def deprecated(reason):
    """Deprecation warning decorator.

    This is a decorator which can be used to mark functions
    as deprecated. It will result in a warning being emitted
    when the function is used.

    Parameters
    ----------
    reason: {str, None}
        Text message to send with deprecation warning

    Examples
    --------
    The @deprecated can be used with a 'reason'.

        .. code-block:: python

           @deprecated("please, use another function")
           def old_function(x, y):
             pass

    or without:

        .. code-block:: python

           @deprecated
           def old_function(x, y):
             pass

    References
    ----------
    https://stackoverflow.com/a/40301488
    """
    import inspect

    if isinstance(reason, str):

        def decorator(func1):

            if inspect.isclass(func1):
                fmt1 = "Call to deprecated class {name} ({reason})."
            else:
                fmt1 = "Call to deprecated function {name} ({reason})."

            @wraps(func1)
            def new_func1(*args, **kwargs):
                warnings.simplefilter('always', DeprecationWarning)
                warnings.warn(
                    fmt1.format(name=func1.__name__, reason=reason),
                    category=DeprecationWarning,
                    stacklevel=2
                )
                warnings.simplefilter('default', DeprecationWarning)
                return func1(*args, **kwargs)

            return new_func1

        return decorator

    elif inspect.isclass(reason) or inspect.isfunction(reason):

        func2 = reason

        if inspect.isclass(func2):
            fmt2 = "Call to deprecated class {name}."
        else:
            fmt2 = "Call to deprecated function {name}."

        @wraps(func2)
        def new_func2(*args, **kwargs):
            warnings.simplefilter('always', DeprecationWarning)
            warnings.warn(
                fmt2.format(name=func2.__name__),
                category=DeprecationWarning,
                stacklevel=2
            )
            warnings.simplefilter('default', DeprecationWarning)
            return func2(*args, **kwargs)

        return new_func2

    else:
        raise TypeError(repr(type(reason)))


class RegistryItem(ABC):
    """Prototype for possible custom items in a Registry"""
    @property
    @abstractmethod
    def value(self):
        raise NotImplementedError("Not implemented")

    @property
    @abstractmethod
    def isvalid(self, item):
        raise NotImplementedError("Not implemented")

    @abstractmethod
    def __str__(self):
        raise NotImplementedError("Not implemented")

    @abstractmethod
    def __repr__(self):
        raise NotImplementedError("Not implemented")


class float_wmo(RegistryItem):
    """Argo float WMO number object"""

    def __init__(self, WMO_number, errors='raise'):
        """Create an Argo float WMO number object

        Parameters
        ----------
        WMO_number: object
            Anything that could be casted as an integer
        errors: {'raise', 'warn', 'ignore'}
            Possibly raises a ValueError exception or UserWarning, otherwise fails silently if WMO_number is not valid

        Returns
        -------
        :class:`argopy.utilities.float_wmo`
        """
        self.errors = errors
        if isinstance(WMO_number, float_wmo):
            item = WMO_number.value
        else:
            item = check_wmo(WMO_number, errors=self.errors)[0]  # This will automatically validate item
        self.item = item

    @property
    def isvalid(self):
        """Check if WMO number is valid"""
        return is_wmo(self.item, errors=self.errors)
        # return True  # Because it was checked at instantiation

    @property
    def value(self):
        """Return WMO number as in integer"""
        return int(self.item)

    def __str__(self):
        # return "%s" % check_wmo(self.item)[0]
        return "%s" % self.item

    def __repr__(self):
        return f"WMO({self.item})"

    def __check_other__(self, other):
        return check_wmo(other)[0] if type(other) is not float_wmo else other.item

    def __eq__(self, other):
        return self.item.__eq__(self.__check_other__(other))

    def __ne__(self, other):
        return self.item.__ne__(self.__check_other__(other))

    def __gt__(self, other):
        return self.item.__gt__(self.__check_other__(other))

    def __lt__(self, other):
        return self.item.__lt__(self.__check_other__(other))

    def __ge__(self, other):
        return self.item.__ge__(self.__check_other__(other))

    def __le__(self, other):
        return self.item.__le__(self.__check_other__(other))

    def __hash__(self):
        return hash(self.item)


class Registry(UserList):
    """A list manager can that validate item type

    Examples
    --------
    You can commit new entry to the registry, one by one:

        >>> R = Registry(name='file')
        >>> R.commit('meds/4901105/profiles/D4901105_017.nc')
        >>> R.commit('aoml/1900046/profiles/D1900046_179.nc')

    Or with a list:

        >>> R = Registry(name='My floats', dtype='wmo')
        >>> R.commit([2901746, 4902252])

    And also at instantiation time (name and dtype are optional):

        >>> R = Registry([2901746, 4902252], name='My floats', dtype=float_wmo)

    Registry can be used like a list.

    It is iterable:

        >>> for wmo in R:
        >>>     print(wmo)

    It has a ``len`` property:

        >>> len(R)

    It can be checked for values:

        >>> 4902252 in R

    You can also remove items from the registry, again one by one or with a list:

        >>> R.remove('2901746')

    """

    def _complain(self, msg):
        if self._invalid == 'raise':
            raise ValueError(msg)
        elif self._invalid == 'warn':
            warnings.warn(msg)
        else:
            log.debug(msg)

    def _str(self, item):
        is_valid = isinstance(item, str)
        if not is_valid:
            self._complain("%s is not a valid %s" % (str(item), self.dtype))
        return is_valid

    def _dict(self, item):
        is_valid = isinstance(item, dict)
        if not is_valid:
            self._complain("%s is not a valid %s" % (str(item), self.dtype))
        return is_valid

    def _wmo(self, item):
        return item.isvalid

    def __init__(self, initlist=None, name: str = 'unnamed', dtype='str', invalid='raise'):
        """Create a registry, i.e. a controlled list

        Parameters
        ----------
        initlist: list, optional
            List of values to register
        name: str, default: 'unnamed'
            Name of the Registry
        dtype: :class:`str` or dtype, default: :class:`str`
            Data type of registry content. Supported values are: 'str', 'wmo', float_wmo
        invalid: str, default: 'raise'
            Define what do to when a new item is not valid. Can be 'raise' or 'ignore'
        """
        self.name = name
        self._invalid = invalid
        if repr(dtype) == "<class 'str'>" or dtype == 'str':
            self._validator = self._str
            self.dtype = str
        elif dtype == float_wmo or str(dtype).lower() == 'wmo':
            self._validator = self._wmo
            self.dtype = float_wmo
        elif repr(dtype) == "<class 'dict'>" or dtype == 'dict':
            self._validator = self._dict
            self.dtype = dict
        elif hasattr(dtype, 'isvalid'):
            self._validator = dtype.isvalid
            self.dtype = dtype
        else:
            raise ValueError("Unrecognised Registry data type '%s'" % dtype)

        if initlist is not None:
            initlist = self._process_items(initlist)
        super().__init__(initlist)

    def __repr__(self):
        summary = ["<argopy.registry>%s" % str(self.dtype)]
        summary.append("Name: %s" % self.name)
        N = len(self.data)
        msg = "Nitems: %s" % N if N > 1 else "Nitem: %s" % N
        summary.append(msg)
        if N > 0:
            items = [str(item) for item in self.data]
            # msg = format_oneline("[%s]" % "; ".join(items), max_width=120)
            msg = "[%s]" % "; ".join(items)
            summary.append("Content: %s" % msg)
        return "\n".join(summary)

    def _process_items(self, items):
        if not isinstance(items, list):
            items = [items]
        if self.dtype == float_wmo:
            items = [float_wmo(item, errors=self._invalid) for item in items]
        return items

    def commit(self, values):
        """R.commit(values) -- append values to the end of the registry if not already in"""
        items = self._process_items(values)
        for item in items:
            if item not in self.data and self._validator(item):
                super().append(item)
        return self

    def append(self, value):
        """R.append(value) -- append value to the end of the registry"""
        items = self._process_items(value)
        for item in items:
            if self._validator(item):
                super().append(item)
        return self

    def extend(self, other):
        """R.extend(iterable) -- extend registry by appending elements from the iterable"""
        self.append(other)
        return self

    def remove(self, values):
        """R.remove(valueS) -- remove first occurrence of values."""
        items = self._process_items(values)
        for item in items:
            if item in self.data:
                super().remove(item)
        return self

    def insert(self, index, value):
        """R.insert(index, value) -- insert value before index."""
        item = self._process_items(value)[0]
        if self._validator(item):
            super().insert(index, item)
        return self

    def __copy__(self):
        # Called with copy.copy(R)
        return Registry(copy.copy(self.data), dtype=self.dtype)

    def copy(self):
        """Return a shallow copy of the registry"""
        return self.__copy__()


def get_coriolis_profile_id(WMO, CYC=None, **kwargs):
    """ Return a :class:`pandas.DataFrame` with CORIOLIS ID of WMO/CYC profile pairs

        This method get ID by requesting the dataselection.euro-argo.eu trajectory API.

        Parameters
        ----------
        WMO: int, list(int)
            Define the list of Argo floats. This is a list of integers with WMO float identifiers.
            WMO is the World Meteorological Organization.
        CYC: int, list(int)
            Define the list of cycle numbers to load ID for each Argo floats listed in ``WMO``.

        Returns
        -------
        :class:`pandas.DataFrame`
    """
    WMO_list = check_wmo(WMO)
    if CYC is not None:
        CYC_list = check_cyc(CYC)
    if 'api_server' in kwargs:
        api_server = kwargs['api_server']
    elif OPTIONS['server'] is not None:
        api_server = OPTIONS['server']
    else:
        api_server = "https://dataselection.euro-argo.eu/api"
    URIs = [api_server + "/trajectory/%i" % wmo for wmo in WMO_list]

    def prec(data, url):
        # Transform trajectory json to dataframe
        # See: https://dataselection.euro-argo.eu/swagger-ui.html#!/cycle-controller/getCyclesByPlatformCodeUsingGET
        WMO = check_wmo(url.split("/")[-1])[0]
        rows = []
        for profile in data:
            keys = [x for x in profile.keys() if x not in ["coordinate"]]
            meta_row = dict((key, profile[key]) for key in keys)
            for row in profile["coordinate"]:
                meta_row[row] = profile["coordinate"][row]
            meta_row["WMO"] = WMO
            rows.append(meta_row)
        return pd.DataFrame(rows)

    from .stores import httpstore
    fs = httpstore(cache=True, cachedir=OPTIONS['cachedir'])
    data = fs.open_mfjson(URIs, preprocess=prec, errors="raise", url_follow=True)

    # Merge results (list of dataframe):
    key_map = {
        "id": "ID",
        "lat": "LATITUDE",
        "lon": "LONGITUDE",
        "cvNumber": "CYCLE_NUMBER",
        "level": "level",
        "WMO": "PLATFORM_NUMBER",
    }
    for i, df in enumerate(data):
        df = df.reset_index()
        df = df.rename(columns=key_map)
        df = df[[value for value in key_map.values() if value in df.columns]]
        data[i] = df
    df = pd.concat(data, ignore_index=True)
    df.sort_values(by=["PLATFORM_NUMBER", "CYCLE_NUMBER"], inplace=True)
    df = df.reset_index(drop=True)
    # df = df.set_index(["PLATFORM_NUMBER", "CYCLE_NUMBER"])
    df = df.astype({"ID": int})
    if CYC is not None:
        df = pd.concat([df[df["CYCLE_NUMBER"] == cyc] for cyc in CYC_list]).reset_index(
            drop=True
        )
    return df[
        ["PLATFORM_NUMBER", "CYCLE_NUMBER", "ID", "LATITUDE", "LONGITUDE", "level"]
    ]


def get_ea_profile_page(WMO, CYC=None, **kwargs):
    """ Return a list of URL

        Parameters
        ----------
        WMO: int, list(int)
            WMO must be an integer or an iterable with elements that can be casted as integers
        CYC: int, list(int), default (None)
            CYC must be an integer or an iterable with elements that can be casted as positive integers

        Returns
        -------
        list(str)

        See also
        --------
        get_coriolis_profile_id
    """
    df = get_coriolis_profile_id(WMO, CYC, **kwargs)
    url = "https://dataselection.euro-argo.eu/cycle/{}"
    return [url.format(this_id) for this_id in sorted(df["ID"])]


class ArgoNVSReferenceTables:
    """Argo Reference Tables

    Utility function to retrieve Argo Reference Tables from a NVS server.

    By default, this relies on: https://vocab.nerc.ac.uk/collection

    Examples
    --------
    Methods:

    >>> R = ArgoNVSReferenceTables()
    >>> R.search('sensor')
    >>> R.tbl(3)
    >>> R.tbl('R09')

    Properties:

    >>> R.all_tbl_name
    >>> R.all_tbl
    >>> R.valid_ref

    """
    valid_ref = [
        "R01",
        "RR2",
        "RD2",
        "RP2",
        "R03",
        "R04",
        "R05",
        "R06",
        "R07",
        "R08",
        "R09",
        "R10",
        "R11",
        "R12",
        "R13",
        "R15",
        "RMC",
        "RTV",
        "R16",
        # "R18",
        "R19",
        "R20",
        "R21",
        "R22",
        "R23",
        "R24",
        "R25",
        "R26",
        "R27",
        # "R28",
        # "R29",
        # "R30",
        "R40",
    ]
    """List of all available Reference Tables"""

    def __init__(self,
                 nvs="https://vocab.nerc.ac.uk/collection",
                 cache: bool = True,
                 cachedir: str = "",
                 ):
        """Argo Reference Tables from NVS"""
        from .stores import httpstore
        cachedir = OPTIONS["cachedir"] if cachedir == "" else cachedir
        self.fs = httpstore(cache=cache, cachedir=cachedir)
        self.nvs = nvs

    def _valid_ref(self, rtid):
        if rtid not in self.valid_ref:
            rtid = "R%0.2d" % rtid
            if rtid not in self.valid_ref:
                raise ValueError(
                    "Invalid Argo Reference Table, should be one in: %s"
                    % ", ".join(self.valid_ref)
                )
        return rtid

    def _jsConcept2df(self, data):
        """Return all skos:Concept as class:`pandas.DataFrame`"""
        content = {
            "altLabel": [],
            "prefLabel": [],
            "definition": [],
            "deprecated": [],
            "id": [],
        }
        for k in data["@graph"]:
            if k["@type"] == "skos:Collection":
                Collection_name = k["alternative"]
            elif k["@type"] == "skos:Concept":
                content["altLabel"].append(k["altLabel"])
                content["prefLabel"].append(k["prefLabel"]["@value"])
                content["definition"].append(k["definition"]["@value"])
                content["deprecated"].append(k["deprecated"])
                content["id"].append(k["@id"])
        df = pd.DataFrame.from_dict(content)
        df.name = Collection_name
        return df

    def _jsCollection(self, data):
        """Return last skos:Collection information as data"""
        for k in data["@graph"]:
            if k["@type"] == "skos:Collection":
                name = k["alternative"]
                desc = k["description"]
                rtid = k["@id"]
        return (name, desc, rtid)

    def get_url(self, rtid, fmt="ld+json"):
        """Return URL toward a given reference table for a given format

        Parameters
        ----------
        rtid: {str, int}
            Name or number of the reference table to retrieve. Eg: 'R01', 12
        fmt: str, default: "ld+json"
            Format of the NVS server response. Can be: "ld+json", "rdf+xml" or "text/turtle".

        Returns
        -------
        str
        """
        rtid = self._valid_ref(rtid)
        if fmt == "ld+json":
            fmt_ext = "?_profile=nvs&_mediatype=application/ld+json"
        elif fmt == "rdf+xml":
            fmt_ext = "?_profile=nvs&_mediatype=application/rdf+xml"
        elif fmt == "text/turtle":
            fmt_ext = "?_profile=nvs&_mediatype=text/turtle"
        else:
            raise ValueError("Invalid format. Must be in: 'ld+json', 'rdf+xml' or 'text/turtle'.")
        url = "{}/{}/current/{}".format
        return url(self.nvs, rtid, fmt_ext)

    @lru_cache
    def tbl(self, rtid):
        """Return an Argo Reference table

        Parameters
        ----------
        rtid: {str, int}
            Name or number of the reference table to retrieve. Eg: 'R01', 12

        Returns
        -------
        class:`pandas.DataFrame`
        """
        rtid = self._valid_ref(rtid)
        js = self.fs.open_json(self.get_url(rtid))
        df = self._jsConcept2df(js)
        return df

    def tbl_name(self, rtid):
        """Return name of an Argo Reference table

        Parameters
        ----------
        rtid: {str, int}
            Name or number of the reference table to retrieve. Eg: 'R01', 12

        Returns
        -------
        tuple('short name', 'description', 'NVS id link')
        """
        rtid = self._valid_ref(rtid)
        js = self.fs.open_json(self.get_url(rtid))
        return self._jsCollection(js)

    def search(self, txt, where='all'):
        """Search for string in tables title and/or description

        Parameters
        ----------
        txt: str
        where: str, default='all'
            Where to search, can be: 'title', 'description', 'all'

        Returns
        -------
        list of table id matching the search
        """
        results = []
        for tbl_id in self.all_tbl_name:
            title = self.tbl_name(tbl_id)[0]
            description = self.tbl_name(tbl_id)[1]
            if where == 'title':
                if txt.lower() in title.lower():
                    results.append(tbl_id)
            elif where == 'description':
                if txt.lower() in description.lower():
                    results.append(tbl_id)
            elif where == 'all':
                if txt.lower() in description.lower() or txt.lower() in title.lower():
                    results.append(tbl_id)
        return results

    @property
    def all_tbl(self):
        """Return all Argo Reference tables

        Returns
        -------
        OrderedDict
            Dictionary with all table short names as key and table content as class:`pandas.DataFrame`
        """
        URLs = [self.get_url(rtid) for rtid in self.valid_ref]
        df_list = self.fs.open_mfjson(URLs, preprocess=self._jsConcept2df)
        all_tables = {}
        [all_tables.update({t.name: t}) for t in df_list]
        all_tables = collections.OrderedDict(sorted(all_tables.items()))
        return all_tables

    @property
    def all_tbl_name(self):
        """Return names of all Argo Reference tables

        Returns
        -------
        OrderedDict
            Dictionary with all table short names as key and table names as tuple('short name', 'description', 'NVS id link')
        """
        URLs = [self.get_url(rtid) for rtid in self.valid_ref]
        name_list = self.fs.open_mfjson(URLs, preprocess=self._jsCollection)
        all_tables = {}
        [
            all_tables.update({rtid.split("/")[-3]: (name, desc, rtid)})
            for name, desc, rtid in name_list
        ]
        all_tables = collections.OrderedDict(sorted(all_tables.items()))
        return all_tables


class OceanOPSDeployments:
    """Use the OceanOPS API for metadata access to retrieve Argo floats deployment information.

    The API is documented here: https://www.ocean-ops.org/api/swagger/?url=https://www.ocean-ops.org/api/1/oceanops-api.yaml

    Description of deployment status name:

    =========== == ====
    Status      Id Description
    =========== == ====
    PROBABLE    0  Starting status for some platforms, when there is only a few metadata available, like rough deployment location and date. The platform may be deployed
    CONFIRMED   1  Automatically set when a ship is attached to the deployment information. The platform is ready to be deployed, deployment is planned
    REGISTERED  2  Starting status for most of the networks, when deployment planning is not done. The deployment is certain, and a notification has been sent via the OceanOPS system
    OPERATIONAL 6  Automatically set when the platform is emitting a pulse and observations are distributed within a certain time interval
    INACTIVE    4  The platform is not emitting a pulse since a certain time
    CLOSED      5  The platform is not emitting a pulse since a long time, it is considered as dead
    =========== == ====

    Examples
    --------

    Import the utility class:

    >>> from argopy.utilities import OceanOPSDeployments
    >>> from argopy import OceanOPSDeployments

    Possibly define the space/time box to work with:

    >>> box = [-20, 0, 42, 51]
    >>> box = [-20, 0, 42, 51, '2020-01', '2021-01']
    >>> box = [-180, 180, -90, 90, '2020-01', None]

    Instantiate the metadata fetcher:

    >>> deployment = OceanOPSDeployments()
    >>> deployment = OceanOPSDeployments(box)
    >>> deployment = OceanOPSDeployments(box, deployed_only=True) # Remove planification

    Load information:

    >>> df = deployment.to_dataframe()
    >>> data = deployment.to_json()

    Useful attributes and methods:

    >>> deployment.uri
    >>> deployment.uri_decoded
    >>> deployment.status_code
    >>> fig, ax = deployment.plot_status()
    >>> plan_virtualfleet = deployment.plan

    """
    api = "https://www.ocean-ops.org"
    """URL to the API"""

    model = "api/1/data/platform"
    """This model represents a Platform entity and is used to retrieve a platform information (schema model
     named 'Ptf')."""

    api_server_check = 'https://www.ocean-ops.org/api/1/oceanops-api.yaml'
    """URL to check if the API is alive"""

    def __init__(self, box: list = None, deployed_only: bool = False):
        """

        Parameters
        ----------
        box: list, optional, default=None
            Define the domain to load the Argo deployment plan for. By default, **box** is set to None to work with the
            global deployment plan starting from the current date.
            The list expects one of the following format:

            - [lon_min, lon_max, lat_min, lat_max]
            - [lon_min, lon_max, lat_min, lat_max, date_min]
            - [lon_min, lon_max, lat_min, lat_max, date_min, date_max]

            Longitude and latitude values must be floats. Dates are strings.
            If **box** is provided with a regional domain definition (only 4 values given), then ``date_min`` will be
            set to the current date.

        deployed_only: bool, optional, default=False
            Return only floats already deployed. If set to False (default), will return the full
            deployment plan (floats with all possible status). If set to True, will return only floats with one of the
            following status: ``OPERATIONAL``, ``INACTIVE``, and ``CLOSED``.
        """
        if box is None:
            box = [None, None, None, None, pd.to_datetime('now', utc=True).strftime("%Y-%m-%d"), None]
        elif len(box) == 4:
            box.append(pd.to_datetime('now', utc=True).strftime("%Y-%m-%d"))
            box.append(None)
        elif len(box) == 5:
            box.append(None)

        if len(box) != 6:
            raise ValueError("The 'box' argument must be: None or of lengths 4 or 5 or 6\n%s" % str(box))

        self.box = box
        self.deployed_only = deployed_only
        self.data = None

        from .stores import httpstore
        self.fs = httpstore(cache=False)

    def __format(self, x, typ: str) -> str:
        """ string formatting helper """
        if typ == "lon":
            return str(x) if x is not None else "-"
        elif typ == "lat":
            return str(x) if x is not None else "-"
        elif typ == "tim":
            return pd.to_datetime(x).strftime("%Y-%m-%d") if x is not None else "-"
        else:
            return str(x)

    def __repr__(self):
        summary = ["<argo.deployment_plan>"]
        summary.append("API: %s/%s" % (self.api, self.model))
        summary.append("Domain: %s" % self.box_name)
        summary.append("Deployed only: %s" % self.deployed_only)
        if self.data is not None:
            summary.append("Nb of floats in the deployment plan: %s" % self.size)
        else:
            summary.append("Nb of floats in the deployment plan: - [Data not retrieved yet]")
        return '\n'.join(summary)

    def __encode_inc(self, inc):
        """Return encoded uri expression for 'include' parameter

        Parameters
        ----------
        inc: str

        Returns
        -------
        str
        """
        return inc.replace("\"", "%22").replace("[", "%5B").replace("]", "%5D")

    def __encode_exp(self, exp):
        """Return encoded uri expression for 'exp' parameter

        Parameters
        ----------
        exp: str

        Returns
        -------
        str
        """
        return exp.replace("\"", "%22").replace("'", "%27").replace(" ", "%20").replace(">", "%3E").replace("<", "%3C")

    def __get_uri(self, encoded=False):
        uri = "exp=%s&include=%s" % (self.exp(encoded=encoded), self.include(encoded=encoded))
        url = "%s/%s?%s" % (self.api, self.model, uri)
        return url

    def include(self, encoded=False):
        """Return an Ocean-Ops API 'include' expression

        This is used to determine which variables the API call should return

        Parameters
        ----------
        encoded: bool, default=False

        Returns
        -------
        str
        """
        # inc = ["ref", "ptfDepl.lat", "ptfDepl.lon", "ptfDepl.deplDate", "ptfStatus", "wmos"]
        # inc = ["ref", "ptfDepl.lat", "ptfDepl.lon", "ptfDepl.deplDate", "ptfStatus.id", "ptfStatus.name", "wmos"]
        # inc = ["ref", "ptfDepl.lat", "ptfDepl.lon", "ptfDepl.deplDate", "ptfStatus.id", "ptfStatus.name"]
        inc = ["ref", "ptfDepl.lat", "ptfDepl.lon", "ptfDepl.deplDate", "ptfStatus.id", "ptfStatus.name",
               "ptfStatus.description",
               "program.nameShort", "program.country.nameShort", "ptfModel.nameShort", "ptfDepl.noSite"]
        inc = "[%s]" % ",".join(["\"%s\"" % v for v in inc])
        return inc if not encoded else self.__encode_inc(inc)

    def exp(self, encoded=False):
        """Return an Ocean-Ops API deployment search expression for an argopy region box definition

        Parameters
        ----------
        encoded: bool, default=False

        Returns
        -------
        str
        """
        exp, arg = "networkPtfs.network.name='Argo'", []
        if self.box[0] is not None:
            exp += " and ptfDepl.lon>=$var%i" % (len(arg) + 1)
            arg.append(str(self.box[0]))
        if self.box[1] is not None:
            exp += " and ptfDepl.lon<=$var%i" % (len(arg) + 1)
            arg.append(str(self.box[1]))
        if self.box[2] is not None:
            exp += " and ptfDepl.lat>=$var%i" % (len(arg) + 1)
            arg.append(str(self.box[2]))
        if self.box[3] is not None:
            exp += " and ptfDepl.lat<=$var%i" % (len(arg) + 1)
            arg.append(str(self.box[3]))
        if len(self.box) > 4:
            if self.box[4] is not None:
                exp += " and ptfDepl.deplDate>=$var%i" % (len(arg) + 1)
                arg.append("\"%s\"" % pd.to_datetime(self.box[4]).strftime("%Y-%m-%d %H:%M:%S"))
            if self.box[5] is not None:
                exp += " and ptfDepl.deplDate<=$var%i" % (len(arg) + 1)
                arg.append("\"%s\"" % pd.to_datetime(self.box[5]).strftime("%Y-%m-%d %H:%M:%S"))

        if self.deployed_only:
            exp += " and ptfStatus>=$var%i" % (len(arg) + 1)
            arg.append(str(4))  # Allow for: 4, 5 or 6

        exp = "[\"%s\", %s]" % (exp, ", ".join(arg))
        return exp if not encoded else self.__encode_exp(exp)

    @property
    def size(self):
        return len(self.data['data']) if self.data is not None else None

    @property
    def status_code(self):
        """Return a :class:`pandas.DataFrame` with the definition of status"""
        status = {'status_code': [0, 1, 2, 6, 4, 5],
                  'status_name': ['PROBABLE', 'CONFIRMED', 'REGISTERED', 'OPERATIONAL', 'INACTIVE', 'CLOSED'],
                  'description': [
                      'Starting status for some platforms, when there is only a few metadata available, like rough deployment location and date. The platform may be deployed',
                      'Automatically set when a ship is attached to the deployment information. The platform is ready to be deployed, deployment is planned',
                      'Starting status for most of the networks, when deployment planning is not done. The deployment is certain, and a notification has been sent via the OceanOPS system',
                      'Automatically set when the platform is emitting a pulse and observations are distributed within a certain time interval',
                      'The platform is not emitting a pulse since a certain time',
                      'The platform is not emitting a pulse since a long time, it is considered as dead',
                    ],
                  }
        return pd.DataFrame(status).set_index('status_code')

    @property
    def box_name(self):
        """Return a string to print the box property"""
        BOX = self.box
        cname = ("[lon=%s/%s; lat=%s/%s]") % (
            self.__format(BOX[0], "lon"),
            self.__format(BOX[1], "lon"),
            self.__format(BOX[2], "lat"),
            self.__format(BOX[3], "lat"),
        )
        if len(BOX) == 6:
            cname = ("[lon=%s/%s; lat=%s/%s; t=%s/%s]") % (
                self.__format(BOX[0], "lon"),
                self.__format(BOX[1], "lon"),
                self.__format(BOX[2], "lat"),
                self.__format(BOX[3], "lat"),
                self.__format(BOX[4], "tim"),
                self.__format(BOX[5], "tim"),
            )
        return cname

    @property
    def uri(self):
        """Return encoded URL to post an Ocean-Ops API request

        Returns
        -------
        str
        """
        return self.__get_uri(encoded=True)

    @property
    def uri_decoded(self):
        """Return decoded URL to post an Ocean-Ops API request

        Returns
        -------
        str
        """
        return self.__get_uri(encoded=False)

    @property
    def plan(self):
        """Return a dictionary to be used as argument in a :class:`virtualargofleet.VirtualFleet`

        This method is for dev, but will be moved to the VirtualFleet software utilities
        """
        df = self.to_dataframe()
        plan = df[['lon', 'lat', 'date']].rename(columns={"date": "time"}).to_dict('series')
        for key in plan.keys():
            plan[key] = plan[key].to_list()
        plan['time'] = np.array(plan['time'], dtype='datetime64')
        return plan

    def to_json(self):
        """Return OceanOPS API request response as a json object"""
        if self.data is None:
            self.data = self.fs.open_json(self.uri)
        return self.data

    def to_dataframe(self):
        """Return the deployment plan as :class:`pandas.DataFrame`

        Returns
        -------
        :class:`pandas.DataFrame`
        """
        data = self.to_json()
        if data['total'] == 0:
            raise DataNotFound('Your search matches no results')

        # res = {'date': [], 'lat': [], 'lon': [], 'wmo': [], 'status_name': [], 'status_code': []}
        # res = {'date': [], 'lat': [], 'lon': [], 'wmo': [], 'status_name': [], 'status_code': [], 'ship_name': []}
        res = {'date': [], 'lat': [], 'lon': [], 'wmo': [], 'status_name': [], 'status_code': [], 'program': [],
               'country': [], 'model': []}
        # status = {'REGISTERED': None, 'OPERATIONAL': None, 'INACTIVE': None, 'CLOSED': None,
        #           'CONFIRMED': None, 'OPERATIONAL': None, 'PROBABLE': None, 'REGISTERED': None}

        for irow, ptf in enumerate(data['data']):
            # if irow == 0:
            # print(ptf)
            res['lat'].append(ptf['ptfDepl']['lat'])
            res['lon'].append(ptf['ptfDepl']['lon'])
            res['date'].append(ptf['ptfDepl']['deplDate'])
            res['wmo'].append(ptf['ref'])
            # res['wmo'].append(ptf['wmos'][-1]['wmo'])
            # res['wmo'].append(float_wmo(ptf['ref'])) # will not work for some CONFIRMED, PROBABLE or REGISTERED floats
            # res['wmo'].append(float_wmo(ptf['wmos'][-1]['wmo']))
            res['status_code'].append(ptf['ptfStatus']['id'])
            res['status_name'].append(ptf['ptfStatus']['name'])

            # res['ship_name'].append(ptf['ptfDepl']['shipName'])
            program = ptf['program']['nameShort'].replace("_", " ") if ptf['program']['nameShort'] else ptf['program'][
                'nameShort']
            res['program'].append(program)
            res['country'].append(ptf['program']['country']['nameShort'])
            res['model'].append(ptf['ptfModel']['nameShort'])

            # if status[ptf['ptfStatus']['name']] is None:
            #     status[ptf['ptfStatus']['name']] = ptf['ptfStatus']['description']

        df = pd.DataFrame(res)
        df = df.astype({'date': 'datetime64[s]'})
        df = df.sort_values(by='date').reset_index(drop=True)
        # df = df[ (df['status_name'] == 'CLOSED') | (df['status_name'] == 'OPERATIONAL')] # Select only floats that have been deployed and returned data
        # print(status)
        return df

    def plot_status(self,
                    **kwargs
                    ):
        """Quick plot of the deployment plan

        Named arguments are passed to :class:`plot.scatter_map`

        Returns
        -------
        fig: :class:`matplotlib.figure.Figure`
        ax: :class:`matplotlib.axes.Axes`
        """
        from .plot.plot import scatter_map
        df = self.to_dataframe()
        fig, ax = scatter_map(df,
                              x='lon',
                              y='lat',
                              hue='status_code',
                              traj=False,
                              cmap='deployment_status',
                              **kwargs)
        ax.set_title("Argo network deployment plan\n%s\nSource: OceanOPS API as of %s"
                     % (self.box_name, pd.to_datetime('now', utc=True).strftime("%Y-%m-%d %H:%M:%S")),
                     fontsize=12
                     )
        return fig, ax


@deprecated
def cast_types(ds):  # noqa: C901
    """ Make sure variables are of the appropriate types according to Argo

    #todo: This is hard coded, but should be retrieved from an API somewhere.
    Should be able to handle all possible variables encountered in the Argo dataset.

    Parameter
    ---------
    :class:`xarray.DataSet`

    Returns
    -------
    :class:`xarray.DataSet`
    """

    list_str = [
        "PLATFORM_NUMBER",
        "DATA_MODE",
        "DIRECTION",
        "DATA_CENTRE",
        "DATA_TYPE",
        "FORMAT_VERSION",
        "HANDBOOK_VERSION",
        "PROJECT_NAME",
        "PI_NAME",
        "STATION_PARAMETERS",
        "DATA_CENTER",
        "DC_REFERENCE",
        "DATA_STATE_INDICATOR",
        "PLATFORM_TYPE",
        "FIRMWARE_VERSION",
        "POSITIONING_SYSTEM",
        "PROFILE_PRES_QC",
        "PROFILE_PSAL_QC",
        "PROFILE_TEMP_QC",
        "PARAMETER",
        "SCIENTIFIC_CALIB_EQUATION",
        "SCIENTIFIC_CALIB_COEFFICIENT",
        "SCIENTIFIC_CALIB_COMMENT",
        "HISTORY_INSTITUTION",
        "HISTORY_STEP",
        "HISTORY_SOFTWARE",
        "HISTORY_SOFTWARE_RELEASE",
        "HISTORY_REFERENCE",
        "HISTORY_QCTEST",
        "HISTORY_ACTION",
        "HISTORY_PARAMETER",
        "VERTICAL_SAMPLING_SCHEME",
        "FLOAT_SERIAL_NO",
        "SOURCE",
        "EXPOCODE",
        "QCLEVEL",
    ]
    list_int = [
        "PLATFORM_NUMBER",
        "WMO_INST_TYPE",
        "WMO_INST_TYPE",
        "CYCLE_NUMBER",
        "CONFIG_MISSION_NUMBER",
    ]
    list_datetime = [
        "REFERENCE_DATE_TIME",
        "DATE_CREATION",
        "DATE_UPDATE",
        "JULD",
        "JULD_LOCATION",
        "SCIENTIFIC_CALIB_DATE",
        "HISTORY_DATE",
        "TIME"
    ]

    def fix_weird_bytes(x):
        x = x.replace(b"\xb1", b"+/-")
        return x
    fix_weird_bytes = np.vectorize(fix_weird_bytes)

    def cast_this(da, type):
        """ Low-level casting of DataArray values """
        try:
            da.values = da.values.astype(type)
            da.attrs["casted"] = 1
        except Exception:
            msg = "Oops! %s occurred. Fail to cast <%s> into %s for: %s. Encountered unique values: %s" % (sys.exc_info()[0], str(da.dtype), type, da.name, str(np.unique(da)))
            log.debug(msg)
        return da

    def cast_this_da(da):
        """ Cast any DataArray """
        v = da.name
        da.attrs["casted"] = 0
        if v in list_str and da.dtype == "O":  # Object
            if v in ["SCIENTIFIC_CALIB_COEFFICIENT"]:
                da.values = fix_weird_bytes(da.values)
            da = cast_this(da, str)

        if v in list_int:  # and da.dtype == 'O':  # Object
            da = cast_this(da, np.int32)

        if v in list_datetime and da.dtype == "O":  # Object
            if (
                "conventions" in da.attrs
                and da.attrs["conventions"] == "YYYYMMDDHHMISS"
            ):
                if da.size != 0:
                    if len(da.dims) <= 1:
                        val = da.astype(str).values.astype("U14")
                        # This should not happen, but still ! That's real world data
                        val[val == "              "] = "nan"
                        da.values = pd.to_datetime(val, format="%Y%m%d%H%M%S")
                    else:
                        s = da.stack(dummy_index=da.dims)
                        val = s.astype(str).values.astype("U14")
                        # This should not happen, but still ! That's real world data
                        val[val == ""] = "nan"
                        val[val == "              "] = "nan"
                        #
                        s.values = pd.to_datetime(val, format="%Y%m%d%H%M%S")
                        da.values = s.unstack("dummy_index")
                    da = cast_this(da, 'datetime64[s]')
                else:
                    da = cast_this(da, 'datetime64[s]')

            elif v == "SCIENTIFIC_CALIB_DATE":
                da = cast_this(da, str)
                s = da.stack(dummy_index=da.dims)
                s.values = pd.to_datetime(s.values, format="%Y%m%d%H%M%S")
                da.values = (s.unstack("dummy_index")).values
                da = cast_this(da, 'datetime64[s]')

        if "QC" in v and "PROFILE" not in v and "QCTEST" not in v:
            if da.dtype == "O":  # convert object to string
                da = cast_this(da, str)

            # Address weird string values:
            # (replace missing or nan values by a '0' that will be cast as an integer later

            if da.dtype == "<U3":  # string, len 3 because of a 'nan' somewhere
                ii = (
                    da == "   "
                )  # This should not happen, but still ! That's real world data
                da = xr.where(ii, "0", da)

                ii = (
                    da == "nan"
                )  # This should not happen, but still ! That's real world data
                da = xr.where(ii, "0", da)

                # Get back to regular U1 string
                da = cast_this(da, np.dtype("U1"))

            if da.dtype == "<U1":  # string
                ii = (
                    da == ""
                )  # This should not happen, but still ! That's real world data
                da = xr.where(ii, "0", da)

                ii = (
                    da == " "
                )  # This should not happen, but still ! That's real world data
                da = xr.where(ii, "0", da)

                ii = (
                    da == "n"
                )  # This should not happen, but still ! That's real world data
                da = xr.where(ii, "0", da)

            # finally convert QC strings to integers:
            da = cast_this(da, np.int32)

        if da.dtype == 'O':
            # By default, try to cast as float:
            da = cast_this(da, np.float32)

        if da.dtype != "O":
            da.attrs["casted"] = 1

        return da

    for v in ds.variables:
        try:
            ds[v] = cast_this_da(ds[v])
        except Exception:
            print("Oops!", sys.exc_info()[0], "occurred.")
            print("Fail to cast: %s " % v)
            print("Encountered unique values:", np.unique(ds[v]))
            raise

    return ds


def cast_Argo_variable_type(ds, overwrite=True):
    """ Ensure that all dataset variables are of the appropriate types according to Argo references

    Parameter
    ---------
    :class:`xarray.DataSet`
    overwrite: bool, default=True
        Should we force to re-cast a variable we already casted in this dataset ?

    Returns
    -------
    :class:`xarray.DataSet`
    """
    def cast_this(da, type):
        """ Low-level casting of DataArray values """
        try:
            da = da.astype(type)
            # with warnings.catch_warnings():
            #     warnings.filterwarnings('error')
            #     try:
            #         da = da.astype(type)
            #     except Warning:
            #         log.debug(type)
            #         log.debug(da.attrs)
            da.attrs["casted"] = 1
        except Exception:
            print("Oops!", sys.exc_info()[0], "occurred.")
            print("Fail to cast %s[%s] from '%s' to %s" % (da.name, da.dims, da.dtype, type))
            try:
                print("Unique values:", np.unique(da))
            except Exception:
                print("Can't read unique values !")
                pass
        return da

    def cast_this_da(da, v):
        """ Cast any Argo DataArray """
        # print("Casting %s ..." % da.name)
        da.attrs["casted"] = 0

        if v in DATA_TYPES['data']['str'] and da.dtype == "O":  # Object
            da = cast_this(da, str)

        if v in DATA_TYPES['data']['int']:  # and da.dtype == 'O':  # Object
            if "conventions" in da.attrs:
                convname = "conventions"
            elif "convention" in da.attrs:
                convname = "convention"
            else:
                convname = None
            if (
                    convname in da.attrs
                    and da.attrs[convname] in ["Argo reference table 19",
                                               "Argo reference table 21",
                                               "WMO float identifier : A9IIIII",
                                               "1...N, 1 : first complete mission",
                                               ]
            ):
                # Some values may be missing, and the _FillValue=" " cannot be casted as an integer.
                # so, we replace missing values with a 999:
                val = da.astype(str).values
                # val[np.where(val == 'nan')] = '999'
                val[val == 'nan'] = '999'
                da.values = val
            da = cast_this(da, float)
            da = cast_this(da, int)

        if v in DATA_TYPES['data']['datetime'] and da.dtype == "O":  # Object
            if (
                    "conventions" in da.attrs
                    and da.attrs["conventions"] == "YYYYMMDDHHMISS"
            ):
                if da.size != 0:
                    if len(da.dims) <= 1:
                        val = da.astype(str).values.astype("U14")
                        # This should not happen, but still ! That's real world data
                        val[val == "              "] = "nan"
                        da.values = pd.to_datetime(val, format="%Y%m%d%H%M%S")
                    else:
                        s = da.stack(dummy_index=da.dims)
                        val = s.astype(str).values.astype("U14")
                        # This should not happen, but still ! That's real world data
                        val[val == "              "] = "nan"
                        s.values = pd.to_datetime(val, format="%Y%m%d%H%M%S")
                        da.values = s.unstack("dummy_index")
                    da = cast_this(da, 'datetime64[ns]')
                else:
                    da = cast_this(da, 'datetime64[ns]')

            elif v == "SCIENTIFIC_CALIB_DATE":
                da = cast_this(da, str)
                s = da.stack(dummy_index=da.dims)
                s.values = pd.to_datetime(s.values, format="%Y%m%d%H%M%S")
                da.values = (s.unstack("dummy_index")).values
                da = cast_this(da, 'datetime64[ns]')

        if "QC" in v and "PROFILE" not in v and "QCTEST" not in v:
            if da.dtype == "O":  # convert object to string
                da = cast_this(da, str)

            # Address weird string values:
            # (replace missing or nan values by a '0' that will be cast as an integer later
            if da.dtype == float:
                val = da.astype(str).values
                val[np.where(val == 'nan')] = '0'
                da.values = val
                da = cast_this(da, float)

            if da.dtype == "<U3":  # string, len 3 because of a 'nan' somewhere
                ii = (
                        da == "   "
                )  # This should not happen, but still ! That's real world data
                da = xr.where(ii, "0", da)

                ii = (
                        da == "nan"
                )  # This should not happen, but still ! That's real world data
                da = xr.where(ii, "0", da)

                # Get back to regular U1 string
                da = cast_this(da, np.dtype("U1"))

            if da.dtype == "<U1":  # string
                ii = (
                        da == ""
                )  # This should not happen, but still ! That's real world data
                da = xr.where(ii, "0", da)

                ii = (
                        da == " "
                )  # This should not happen, but still ! That's real world data
                da = xr.where(ii, "0", da)

                ii = (
                        da == "n"
                )  # This should not happen, but still ! That's real world data
                da = xr.where(ii, "0", da)

            # finally convert QC strings to integers:
            da = cast_this(da, int)

        if "DATA_MODE" in v:
            da = cast_this(da, '<U1')

        if da.dtype != "O":
            da.attrs["casted"] = 1

        return da

    for v in ds.variables:
        if overwrite or ('casted' in ds[v].attrs and ds[v].attrs['casted'] == 0):
            try:
                ds[v] = cast_this_da(ds[v], v)
            except Exception:
                print("Oops!", sys.exc_info()[0], "occurred.")
                print("Fail to cast: %s " % v)
                print("Encountered unique values:", np.unique(ds[v]))
                raise

    return ds


def log_argopy_callerstack(level='debug'):
    """log the caller’s stack"""
    froot = str(pathlib.Path(__file__).parent.resolve())
    for ideep, frame in enumerate(inspect.stack()[1:]):
        if os.path.join('argopy', 'argopy') in frame.filename:
            # msg = ["└─"]
            # [msg.append("─") for ii in range(ideep)]
            msg = [""]
            [msg.append("  ") for ii in range(ideep)]
            msg.append("└─ %s:%i -> %s" % (frame.filename.replace(froot, ''), frame.lineno, frame.function))
            msg = "".join(msg)
            if level == "info":
                log.info(msg)
            elif level == "debug":
                log.debug(msg)
            elif level == "warning":
                log.warning(msg)


class ArgoDocs:
    """ADMT documentation helper class

    Examples
    --------
    >>> ArgoDocs().list
    >>> ArgoDocs().search("CDOM")
    >>> ArgoDocs().search("CDOM", where='abstract')

    >>> ArgoDocs(35385)
    >>> ArgoDocs(35385).ris
    >>> ArgoDocs(35385).abstract
    >>> ArgoDocs(35385).show()
    >>> ArgoDocs(35385).open_pdf()
    >>> ArgoDocs(35385).open_pdf(page=12)

    """
    _catalogue = [
        {
            "category": "Argo data formats",
            "title": "Argo user's manual",
            "doi": "10.13155/29825",
            "id": 29825
        },
        {
            "category": "Quality control",
            "title": "Argo Quality Control Manual for CTD and Trajectory Data",
            "doi": "10.13155/33951",
            "id": 33951
        },
        {
            "category": "Quality control",
            "title": "Argo quality control manual for dissolved oxygen concentration",
            "doi": "10.13155/46542",
            "id": 46542
        },
        {
            "category": "Quality control",
            "title": "Argo quality control manual for biogeochemical data",
            "doi": "10.13155/40879",
            "id": 40879
        },
        {
            "category": "Quality control",
            "title": "BGC-Argo quality control manual for the Chlorophyll-A concentration",
            "doi": "10.13155/35385",
            "id": 35385
        },
        {
            "category": "Quality control",
            "title": "BGC-Argo quality control manual for nitrate concentration",
            "doi": "10.13155/84370",
            "id": 84370
        },
        {
            "category": "Quality control",
            "title": "Quality control for BGC-Argo radiometry",
            "doi": "10.13155/62466",
            "id": 62466
        },
        {
            "category": "Cookbooks",
            "title": "Argo DAC profile cookbook",
            "doi": "10.13155/41151",
            "id": 41151
        },
        {
            "category": "Cookbooks",
            "title": "Argo DAC trajectory cookbook",
            "doi": "10.13155/29824",
            "id": 29824
        },
        {
            "category": "Cookbooks",
            "title": "DMQC Cookbook for Core Argo parameters",
            "doi": "10.13155/78994",
            "id": 78994
        },
        {
            "category": "Cookbooks",
            "title": "Processing Argo oxygen data at the DAC level",
            "doi": "10.13155/39795",
            "id": 39795
        },
        {
            "category": "Cookbooks",
            "title": "Processing Bio-Argo particle backscattering at the DAC level",
            "doi": "10.13155/39459",
            "id": 39459
        },
        {
            "category": "Cookbooks",
            "title": "Processing BGC-Argo chlorophyll-A concentration at the DAC level",
            "doi": "10.13155/39468",
            "id": 39468
        },
        {
            "category": "Cookbooks",
            "title": "Processing Argo measurement timing information at the DAC level",
            "doi": "10.13155/47998",
            "id": 47998
        },
        {
            "category": "Cookbooks",
            "title": "Processing BGC-Argo CDOM concentration at the DAC level",
            "doi": "10.13155/54541",
            "id": 54541
        },
        {
            "category": "Cookbooks",
            "title": "Processing Bio-Argo nitrate concentration at the DAC Level",
            "doi": "10.13155/46121",
            "id": 46121
        },
        {
            "category": "Cookbooks",
            "title": "Processing BGC-Argo Radiometric data at the DAC level",
            "doi": "10.13155/51541",
            "id": 51541
        },
        {
            "category": "Cookbooks",
            "title": "Processing BGC-Argo pH data at the DAC level",
            "doi": "10.13155/57195",
            "id": 57195
        },
        {
            "category": "Cookbooks",
            "title": "Description of the Argo GDAC File Checks: Data Format and Consistency Checks",
            "doi": "10.13155/46120",
            "id": 46120
        },
        {
            "category": "Cookbooks",
            "title": "Description of the Argo GDAC File Merge Process",
            "doi": "10.13155/52154",
            "id": 52154
        },
        {
            "category": "Cookbooks",
            "title": "BGC-Argo synthetic profile file processing and format on Coriolis GDAC",
            "doi": "10.13155/55637",
            "id": 55637
        },
        {
            "category": "Cookbooks",
            "title": "Argo GDAC cookbook",
            "doi": "10.13155/46202",
            "id": 46202
        },
        {
            "category": "Cookbooks",
            "title": "Processing BGC-Argo pH data at the DAC level",
            "doi": "10.13155/57195",
            "id": 57195
        },
        {
            "category": "Cookbooks",
            "title": "Processing BGC-Argo nitrate concentration at the DAC Level",
            "doi": "10.13155/46121",
            "id": 46121
        },
    ]

    class RIS:
        """RIS file structure from TXT file"""

        def __init__(self, file=None, fs=None):
            self.record = None
            self.fs = fs
            if file:
                self.parse(file)

        def parse(self, file):
            """Parse input file"""
            # log.debug(file)

            with self.fs.open(file, 'r', encoding="utf-8") as f:
                TXTlines = f.readlines()
            lines = []
            # Eliminate blank lines
            for line in TXTlines:
                line = line.strip()
                if len(line) > 0:
                    lines.append(line)
            TXTlines = lines

            #
            record = {}
            for line in TXTlines:
                # print("\n>", line)
                if len(line) > 2:
                    if line[2] == " ":
                        tag = line[0:2]
                        field = line[3:]
                        # print("ok", {tag: field})
                        record[tag] = [field]
                    else:
                        # print("-", line)
                        record[tag].append(line)
                elif len(line) == 2:
                    record[line] = []
                # else:
                # print("*", line)

            for key in record.keys():
                record[key] = "; ".join(record[key])

            self.record = record

    @lru_cache
    def __init__(self, docid=None, cache=False):
        from .stores import httpstore

        self.docid = None
        self._ris = None
        self._risfile = None
        self._fs = httpstore(cache=cache, cachedir=OPTIONS['cachedir'])
        self._doiserver = "https://dx.doi.org"
        self._archimer = "https://archimer.ifremer.fr"

        if isinstance(docid, int):
            if docid in [doc['id'] for doc in self._catalogue]:
                self.docid = docid
            else:
                raise ValueError("Unknown document id")
        elif isinstance(docid, str):
            start_with = lambda f, x: f[0:len(x)] == x if len(x) <= len(f) else False  # noqa: E731
            if start_with(docid, '10.13155/') and docid in [doc['doi'] for doc in self._catalogue]:
                self.docid = [doc['id'] for doc in self._catalogue if docid == doc['doi']][0]
            else:
                raise ValueError("'docid' must be an integer or a valid Argo DOI")

    def __repr__(self):
        summary = ["<argopy.ArgoDocs>"]
        if self.docid is not None:
            doc = [doc for doc in self._catalogue if doc['id'] == self.docid][0]
            summary.append("Title: %s" % doc['title'])
            summary.append("DOI: %s" % doc['doi'])
            summary.append("url: https://dx.doi.org/%s" % doc['doi'])
            summary.append("last pdf: %s" % self.pdf)
            if 'AF' in self.ris:
                summary.append("Authors: %s" % self.ris['AF'])
            summary.append("Abstract: %s" % self.ris['AB'])
        else:
            summary.append("- %i documents with a DOI are available in the catalogue" % len(self._catalogue))
            summary.append("- Use the method 'search' to find a document id")
            summary.append("- Use the property 'list' to check out the catalogue")
        return "\n".join(summary)

    @property
    def list(self):
        """List of all available documents as a :class:`pandas.DataFrame`"""
        return pd.DataFrame(self._catalogue)

    @property
    def js(self):
        """Internal json record for a document"""
        if self.docid is not None:
            return [doc for doc in self._catalogue if doc['id'] == self.docid][0]
        else:
            raise ValueError("Select a document first !")

    @property
    def ris(self):
        """RIS record of a document"""
        if self.docid is not None:
            if self._ris is None:
                # Fetch RIS metadata for this document:
                import re
                file = self._fs.download_url("%s/%s" % (self._doiserver, self.js['doi']))
                x = re.search(r'<a target="_blank" href="(https?:\/\/([^"]*))"\s+([^>]*)rel="nofollow">TXT<\/a>',
                              str(file))
                export_txt_url = x[1].replace("https://archimer.ifremer.fr", self._archimer)
                self._risfile = export_txt_url
                self._ris = self.RIS(export_txt_url, fs=self._fs).record
            return self._ris
        else:
            raise ValueError("Select a document first !")

    @property
    def abstract(self):
        """Abstract of a document"""
        if self.docid is not None:
            return self.ris['AB']
        else:
            raise ValueError("Select a document first !")

    @property
    def pdf(self):
        """Link to the online pdf version of a document"""
        if self.docid is not None:
            return self.ris['UR']
        else:
            raise ValueError("Select a document first !")

    def show(self, height=800):
        """Insert document in pdf in a notebook cell

        Parameters
        ----------
        height: int
            Height in pixels of the cell
        """
        if self.docid is not None:
            from IPython.core.display import HTML
            return HTML(
                '<embed src="%s" type="application/pdf" width="100%%" height="%ipx" />' % (self.ris['UR'], height))
        else:
            raise ValueError("Select a document first !")

    def open_pdf(self, page=None, url_only=False):
        """Open document in new browser tab

        Parameters
        ----------
        page: int, optional
            Open directly a specific page number
        """
        url = self.pdf
        url += '#view=FitV&pagemode=thumbs'
        if page:
            url += '&page=%i' % page
        if self.docid is not None:
            if not url_only:
                import webbrowser
                webbrowser.open_new(url)
            else:
                return url
        else:
            raise ValueError("Select a document first !")

    def search(self, txt, where='title'):
        """Search for string in all documents title or abstract

        Parameters
        ----------
        txt: str
        where: str, default='title'
            Where to search, can be 'title' or 'abstract'

        Returns
        -------
        list

        """
        results = []
        for doc in self.list.iterrows():
            docid = doc[1]['id']
            if where == 'title':
                if txt.lower() in ArgoDocs(docid).js['title'].lower():
                    results.append(docid)
            elif where == 'abstract':
                if txt.lower() in ArgoDocs(docid).abstract.lower():
                    results.append(docid)
        return results


def drop_variables_not_in_all_datasets(ds_collection):
    """Drop variables that are not in all datasets (the lowest common denominator)

    Parameters
    ----------
    list of :class:`xr.DataSet`

    Returns
    -------
    list of :class:`xr.DataSet`
    """

    # List all possible data variables:
    vlist = []
    for res in ds_collection:
        [vlist.append(v) for v in list(res.data_vars)]
    vlist = np.unique(vlist)

    # Check if each variables are in each datasets:
    ishere = np.zeros((len(vlist), len(ds_collection)))
    for ir, res in enumerate(ds_collection):
        for iv, v in enumerate(res.data_vars):
            for iu, u in enumerate(vlist):
                if v == u:
                    ishere[iu, ir] = 1

    # List of dataset with missing variables:
    # ir_missing = np.sum(ishere, axis=0) < len(vlist)
    # List of variables missing in some dataset:
    iv_missing = np.sum(ishere, axis=1) < len(ds_collection)
    if len(iv_missing) > 0:
        log.debug("Dropping these variables that are missing from some dataset in this list: %s" % vlist[iv_missing])

    # List of variables to keep
    iv_tokeep = np.sum(ishere, axis=1) == len(ds_collection)
    for ir, res in enumerate(ds_collection):
        #         print("\n", res.attrs['Fetched_uri'])
        v_to_drop = []
        for iv, v in enumerate(res.data_vars):
            if v not in vlist[iv_tokeep]:
                v_to_drop.append(v)
        ds_collection[ir] = ds_collection[ir].drop_vars(v_to_drop)
    return ds_collection


def fill_variables_not_in_all_datasets(ds_collection, concat_dim='rows'):
    """Add empty variables to dataset so that all the collection have the same data_vars and coords

    This is to make sure that the collection of dataset can be concatenated

    Parameters
    ----------
    list of :class:`xr.DataSet`

    Returns
    -------
    list of :class:`xr.DataSet`
    """
    def first_variable_with_concat_dim(this_ds, concat_dim='rows'):
        """Return the 1st variable in the collection that have the concat_dim in dims"""
        first = None
        for v in this_ds.data_vars:
            if concat_dim in this_ds[v].dims:
                first = v
                pass
        return first

    def fillvalue(da):
        """ Return fillvalue for a dataarray """
        # https://docs.scipy.org/doc/numpy/reference/generated/numpy.dtype.kind.html#numpy.dtype.kind
        if da.dtype.kind in ["U"]:
            fillvalue = " "
        elif da.dtype.kind == "i":
            fillvalue = 99999
        elif da.dtype.kind == "M":
            fillvalue = np.datetime64("NaT")
        else:
            fillvalue = np.nan
        return fillvalue

    # List all possible data variables:
    vlist = []
    for res in ds_collection:
        [vlist.append(v) for v in list(res.variables) if concat_dim in res[v].dims]
    vlist = np.unique(vlist)
    # log.debug('variables', vlist)

    # List all possible coordinates:
    clist = []
    for res in ds_collection:
        [clist.append(c) for c in list(res.coords) if concat_dim in res[c].dims]
    clist = np.unique(clist)
    # log.debu('coordinates', clist)

    # Get the first occurrence of each variable, to be used as a template for attributes and dtype
    meta = {}
    for ir, ds in enumerate(ds_collection):
        for v in vlist:
            if v in ds.variables:
                meta[v] = {'attrs': ds[v].attrs, 'dtype': ds[v].dtype, 'fill_value': fillvalue(ds[v])}
    # [log.debug(meta[m]) for m in meta.keys()]

    # Add missing variables to dataset
    datasets = [ds.copy() for ds in ds_collection]
    for ir, ds in enumerate(datasets):
        for v in vlist:
            if v not in ds.variables:
                like = ds[first_variable_with_concat_dim(ds, concat_dim=concat_dim)]
                datasets[ir][v] = xr.full_like(like, fill_value=meta[v]['fill_value'], dtype=meta[v]['dtype'])
                datasets[ir][v].attrs = meta[v]['attrs']

    # Make sure that all datasets have the same set of coordinates
    results = []
    for ir, ds in enumerate(datasets):
        results.append(datasets[ir].set_coords(clist))

    #
    return results
>>>>>>> 04e5eb2d
<|MERGE_RESOLUTION|>--- conflicted
+++ resolved
@@ -301,2807 +301,4 @@
         "will raise an error. Please update your script.",
         category=DeprecationWarning,
         stacklevel=2,
-    )
-<<<<<<< HEAD
-=======
-
-
-def to_list(obj):
-    """Make sure that an expected list is indeed a list"""
-    if not isinstance(obj, list):
-        if isinstance(obj, np.ndarray):
-            obj = list(obj)
-        else:
-            obj = [obj]
-    return obj
-
-
-def check_wmo(lst, errors="raise"):
-    """ Validate a WMO option and returned it as a list of integers
-
-    Parameters
-    ----------
-    wmo: int
-        WMO must be an integer or an iterable with elements that can be casted as integers
-    errors: {'raise', 'warn', 'ignore'}
-        Possibly raises a ValueError exception or UserWarning, otherwise fails silently.
-
-    Returns
-    -------
-    list(int)
-    """
-    is_wmo(lst, errors=errors)
-
-    # Make sure we deal with a list
-    lst = to_list(lst)
-
-    # Then cast list elements as integers
-    return [abs(int(x)) for x in lst]
-
-
-def is_wmo(lst, errors="raise"):  # noqa: C901
-    """ Check if a WMO is valid
-
-    Parameters
-    ----------
-    wmo: int, list(int), array(int)
-        WMO must be a single or a list of 5/7 digit positive numbers
-    errors: {'raise', 'warn', 'ignore'}
-        Possibly raises a ValueError exception or UserWarning, otherwise fails silently.
-
-    Returns
-    -------
-    bool
-        True if wmo is indeed a list of integers
-    """
-
-    # Make sure we deal with a list
-    lst = to_list(lst)
-
-    # Error message:
-    # msg = "WMO must be an integer or an iterable with elements that can be casted as integers"
-    msg = "WMO must be a single or a list of 5/7 digit positive numbers. Invalid: '{}'".format
-
-    # Then try to cast list elements as integers, return True if ok
-    result = True
-    try:
-        for x in lst:
-            if not str(x).isdigit():
-                result = False
-
-            if (len(str(x)) != 5) and (len(str(x)) != 7):
-                result = False
-
-            if int(x) <= 0:
-                result = False
-
-    except Exception:
-        result = False
-        if errors == "raise":
-            raise ValueError(msg(x))
-        elif errors == 'warn':
-            warnings.warn(msg(x))
-
-    if not result:
-        if errors == "raise":
-            raise ValueError(msg(x))
-        elif errors == 'warn':
-            warnings.warn(msg(x))
-    else:
-        return result
-
-
-def check_cyc(lst, errors="raise"):
-    """ Validate a CYC option and returned it as a list of integers
-
-    Parameters
-    ----------
-    cyc: int
-        CYC must be an integer or an iterable with elements that can be casted as positive integers
-    errors: {'raise', 'warn', 'ignore'}
-        Possibly raises a ValueError exception or UserWarning, otherwise fails silently.
-
-    Returns
-    -------
-    list(int)
-    """
-    is_cyc(lst, errors=errors)
-
-    # Make sure we deal with a list
-    lst = to_list(lst)
-
-    # Then cast list elements as integers
-    return [abs(int(x)) for x in lst]
-
-
-def is_cyc(lst, errors="raise"):  # noqa: C901
-    """ Check if a CYC is valid
-    Parameters
-    ----------
-    cyc: int, list(int), array(int)
-        CYC must be a single or a list of at most 4 digit positive numbers
-    errors: {'raise', 'warn', 'ignore'}
-        Possibly raises a ValueError exception or UserWarning, otherwise fails silently.
-    Returns
-    -------
-    bool
-        True if cyc is indeed a list of integers
-    """
-    # Make sure we deal with a list
-    lst = to_list(lst)
-
-    # Error message:
-    msg = "CYC must be a single or a list of at most 4 digit positive numbers. Invalid: '{}'".format
-
-    # Then try to cast list elements as integers, return True if ok
-    result = True
-    try:
-        for x in lst:
-            if not str(x).isdigit():
-                result = False
-
-            if (len(str(x)) > 4):
-                result = False
-
-            if int(x) < 0:
-                result = False
-
-    except Exception:
-        result = False
-        if errors == "raise":
-            raise ValueError(msg(x))
-        elif errors == 'warn':
-            warnings.warn(msg(x))
-
-    if not result:
-        if errors == "raise":
-            raise ValueError(msg(x))
-        elif errors == 'warn':
-            warnings.warn(msg(x))
-    else:
-        return result
-
-
-def check_index_cols(column_names: list, convention: str = 'ar_index_global_prof'):
-    """
-        ar_index_global_prof.txt: Index of profile files
-        Profile directory file of the Argo Global Data Assembly Center
-        file,date,latitude,longitude,ocean,profiler_type,institution,date_update
-
-        argo_bio-profile_index.txt: bgc Argo profiles index file
-        The directory file describes all individual bio-profile files of the argo GDAC ftp site.
-        file,date,latitude,longitude,ocean,profiler_type,institution,parameters,parameter_data_mode,date_update
-    """
-    # Default for 'ar_index_global_prof'
-    ref = ['file', 'date', 'latitude', 'longitude', 'ocean', 'profiler_type', 'institution',
-           'date_update']
-    if convention == 'argo_bio-profile_index' or convention == 'argo_synthetic-profile_index':
-        ref = ['file', 'date', 'latitude', 'longitude', 'ocean', 'profiler_type', 'institution',
-               'parameters', 'parameter_data_mode', 'date_update']
-
-    if not is_list_equal(column_names, ref):
-        # log.debug("Expected: %s, got: %s" % (";".join(ref), ";".join(column_names)))
-        raise InvalidDatasetStructure("Unexpected column names in this index !")
-    else:
-        return column_names
-
-
-def warnUnless(ok, txt):
-    """Function to raise a warning unless condition is True
-
-    This function IS NOT to be used as a decorator anymore
-
-    Parameters
-    ----------
-    ok: bool
-        Condition to raise the warning or not
-    txt: str
-        Text to display in the warning
-    """
-    if not ok:
-        msg = "%s %s" % (inspect.stack()[1].function, txt)
-        warnings.warn(msg)
-
-
-@contextlib.contextmanager
-def modified_environ(*remove, **update):
-    """
-    Temporarily updates the ``os.environ`` dictionary in-place.
-
-    The ``os.environ`` dictionary is updated in-place so that the modification
-    is sure to work in all situations.
-
-    :param remove: Environment variables to remove.
-    :param update: Dictionary of environment variables and values to add/update.
-    """
-    # Source: https://github.com/laurent-laporte-pro/stackoverflow-q2059482
-    env = os.environ
-    update = update or {}
-    remove = remove or []
-
-    # List of environment variables being updated or removed.
-    stomped = (set(update.keys()) | set(remove)) & set(env.keys())
-    # Environment variables and values to restore on exit.
-    update_after = {k: env[k] for k in stomped}
-    # Environment variables and values to remove on exit.
-    remove_after = frozenset(k for k in update if k not in env)
-
-    try:
-        env.update(update)
-        [env.pop(k, None) for k in remove]
-        yield
-    finally:
-        env.update(update_after)
-        [env.pop(k) for k in remove_after]
-
-
-def toYearFraction(
-    this_date: pd._libs.tslibs.timestamps.Timestamp = pd.to_datetime("now", utc=True)
-):
-    """ Compute decimal year, robust to leap years, precision to the second
-
-    Compute the fraction of the year a given timestamp corresponds to.
-    The "fraction of the year" goes:
-    - from 0 on 01-01T00:00:00.000 of the year
-    - to 1 on the 01-01T00:00:00.000 of the following year
-
-    1 second corresponds to the number of days in the year times 86400.
-    The faction of the year is rounded to 10-digits in order to have a "second" precision.
-
-    See discussion here: https://github.com/euroargodev/argodmqc_owc/issues/35
-
-    Parameters
-    ----------
-    pd._libs.tslibs.timestamps.Timestamp
-
-    Returns
-    -------
-    float
-    """
-    if "UTC" in [this_date.tzname() if this_date.tzinfo is not None else ""]:
-        startOfThisYear = pd.to_datetime("%i-01-01T00:00:00.000" % this_date.year, utc=True)
-    else:
-        startOfThisYear = pd.to_datetime("%i-01-01T00:00:00.000" % this_date.year)
-    yearDuration_sec = (
-        startOfThisYear + pd.offsets.DateOffset(years=1) - startOfThisYear
-    ).total_seconds()
-
-    yearElapsed_sec = (this_date - startOfThisYear).total_seconds()
-    fraction = yearElapsed_sec / yearDuration_sec
-    fraction = np.round(fraction, 10)
-    return this_date.year + fraction
-
-
-def YearFraction_to_datetime(yf: float):
-    """ Compute datetime from year fraction
-
-    Inverse the toYearFraction() function
-
-    Parameters
-    ----------
-    float
-
-    Returns
-    -------
-    pd._libs.tslibs.timestamps.Timestamp
-    """
-    year = np.int32(yf)
-    fraction = yf - year
-    fraction = np.round(fraction, 10)
-
-    startOfThisYear = pd.to_datetime("%i-01-01T00:00:00" % year)
-    yearDuration_sec = (
-        startOfThisYear + pd.offsets.DateOffset(years=1) - startOfThisYear
-    ).total_seconds()
-    yearElapsed_sec = pd.Timedelta(fraction * yearDuration_sec, unit="s")
-    return pd.to_datetime(startOfThisYear + yearElapsed_sec, unit="s")
-
-
-def wrap_longitude(grid_long):
-    """ Allows longitude (0-360) to wrap beyond the 360 mark, for mapping purposes.
-        Makes sure that, if the longitude is near the boundary (0 or 360) that we
-        wrap the values beyond
-        360 so it appears nicely on a map
-        This is a refactor between get_region_data and get_region_hist_locations to
-        avoid duplicate code
-
-        source:
-        https://github.com/euroargodev/argodmqc_owc/blob/e174f4538fdae1534c9740491398972b1ffec3ca/pyowc/utilities.py#L80
-
-        Parameters
-        ----------
-        grid_long: array of longitude values
-
-        Returns
-        -------
-        array of longitude values that can extend past 360
-    """
-    neg_long = np.argwhere(grid_long < 0)
-    grid_long[neg_long] = grid_long[neg_long] + 360
-
-    # if we have data close to upper boundary (360), then wrap some of the data round
-    # so it appears on the map
-    top_long = np.argwhere(grid_long >= 320)
-    if top_long.__len__() != 0:
-        bottom_long = np.argwhere(grid_long <= 40)
-        grid_long[bottom_long] = 360 + grid_long[bottom_long]
-
-    return grid_long
-
-
-def wmo2box(wmo_id: int):
-    """ Convert WMO square box number into a latitude/longitude box
-
-    See:
-    https://en.wikipedia.org/wiki/World_Meteorological_Organization_squares
-    https://commons.wikimedia.org/wiki/File:WMO-squares-global.gif
-
-    Parameters
-    ----------
-    wmo_id: int
-        WMO square number, must be between 1000 and 7817
-
-    Returns
-    -------
-    box: list(int)
-        [lon_min, lon_max, lat_min, lat_max] bounds to the WMO square number
-    """
-    if wmo_id < 1000 or wmo_id > 7817:
-        raise ValueError("Invalid WMO square number, must be between 1000 and 7817.")
-    wmo_id = str(wmo_id)
-
-    # "global quadrant" numbers where 1=NE, 3=SE, 5=SW, 7=NW
-    quadrant = int(wmo_id[0])
-    if quadrant not in [1, 3, 5, 7]:
-        raise ValueError("Invalid WMO square number, 1st digit must be 1, 3, 5 or 7.")
-
-    # 'minimum' Latitude square boundary, nearest to the Equator
-    nearest_to_the_Equator_latitude = int(wmo_id[1])
-
-    # 'minimum' Longitude square boundary, nearest to the Prime Meridian
-    nearest_to_the_Prime_Meridian = int(wmo_id[2:4])
-
-    #
-    dd = 10
-    if quadrant in [1, 3]:
-        lon_min = nearest_to_the_Prime_Meridian * dd
-        lon_max = nearest_to_the_Prime_Meridian * dd + dd
-    elif quadrant in [5, 7]:
-        lon_min = -nearest_to_the_Prime_Meridian * dd - dd
-        lon_max = -nearest_to_the_Prime_Meridian * dd
-
-    if quadrant in [1, 7]:
-        lat_min = nearest_to_the_Equator_latitude * dd
-        lat_max = nearest_to_the_Equator_latitude * dd + dd
-    elif quadrant in [3, 5]:
-        lat_min = -nearest_to_the_Equator_latitude * dd - dd
-        lat_max = -nearest_to_the_Equator_latitude * dd
-
-    box = [lon_min, lon_max, lat_min, lat_max]
-    return box
-
-
-def groupby_remap(z, data, z_regridded,   # noqa C901
-                  z_dim=None,
-                  z_regridded_dim="regridded",
-                  output_dim="remapped",
-                  select='deep',
-                  right=False):
-    """ todo: Need a docstring here !"""
-
-    # sub-sampling called in xarray ufunc
-    def _subsample_bins(x, y, target_values):
-        # remove all nans from input x and y
-        try:
-            idx = np.logical_or(np.isnan(x), np.isnan(y))
-        except TypeError:
-            log.debug("Error with this '%s' y data content: %s" % (type(y), str(np.unique(y))))
-            raise
-        x = x[~idx]
-        y = y[~idx]
-
-        ifound = np.digitize(
-            x, target_values, right=right
-        )  # ``bins[i-1] <= x < bins[i]``
-        ifound -= 1  # Because digitize returns a 1-based indexing, we need to remove 1
-        y_binned = np.ones_like(target_values) * np.nan
-
-        for ib, this_ibin in enumerate(np.unique(ifound)):
-            ix = np.where(ifound == this_ibin)
-            iselect = ix[-1]
-
-            # Map to y value at specific x index in the bin:
-            if select == "shallow":
-                iselect = iselect[0]  # min/shallow
-                mapped_value = y[iselect]
-            elif select == "deep":
-                iselect = iselect[-1]  # max/deep
-                mapped_value = y[iselect]
-            elif select == "middle":
-                iselect = iselect[
-                    np.where(x[iselect] >= np.median(x[iselect]))[0][0]
-                ]  # median/middle
-                mapped_value = y[iselect]
-            elif select == "random":
-                iselect = iselect[np.random.randint(len(iselect))]
-                mapped_value = y[iselect]
-
-            # or Map to y statistics in the bin:
-            elif select == "mean":
-                mapped_value = np.nanmean(y[iselect])
-            elif select == "min":
-                mapped_value = np.nanmin(y[iselect])
-            elif select == "max":
-                mapped_value = np.nanmax(y[iselect])
-            elif select == "median":
-                mapped_value = np.median(y[iselect])
-
-            else:
-                raise InvalidOption("`select` option has invalid value (%s)" % select)
-
-            y_binned[this_ibin] = mapped_value
-
-        return y_binned
-
-    # infer dim from input
-    if z_dim is None:
-        if len(z.dims) != 1:
-            raise RuntimeError("if z_dim is not specified, x must be a 1D array.")
-        dim = z.dims[0]
-    else:
-        dim = z_dim
-
-    # if dataset is passed drop all data_vars that don't contain dim
-    if isinstance(data, xr.Dataset):
-        raise ValueError("Dataset input is not supported yet")
-        # TODO: for a dataset input just apply the function for each appropriate array
-
-    if version.parse(xr.__version__) > version.parse("0.15.0"):
-        kwargs = dict(
-            input_core_dims=[[dim], [dim], [z_regridded_dim]],
-            output_core_dims=[[output_dim]],
-            vectorize=True,
-            dask="parallelized",
-            output_dtypes=[data.dtype],
-            dask_gufunc_kwargs={
-                "output_sizes": {output_dim: len(z_regridded[z_regridded_dim])}
-            },
-        )
-    else:
-        kwargs = dict(
-            input_core_dims=[[dim], [dim], [z_regridded_dim]],
-            output_core_dims=[[output_dim]],
-            vectorize=True,
-            dask="parallelized",
-            output_dtypes=[data.dtype],
-            output_sizes={output_dim: len(z_regridded[z_regridded_dim])},
-        )
-    remapped = xr.apply_ufunc(_subsample_bins, z, data, z_regridded, **kwargs)
-
-    remapped.coords[output_dim] = z_regridded.rename(
-        {z_regridded_dim: output_dim}
-    ).coords[output_dim]
-    return remapped
-
-
-class TopoFetcher:
-    """ Fetch topographic data through an ERDDAP server for an ocean rectangle
-
-    Example:
-        >>> from argopy import TopoFetcher
-        >>> box = [-75, -45, 20, 30]  # Lon_min, lon_max, lat_min, lat_max
-        >>> ds = TopoFetcher(box).to_xarray()
-        >>> ds = TopoFetcher(box, ds='gebco', stride=[10, 10], cache=True).to_xarray()
-
-    """
-
-    class ERDDAP:
-        def __init__(self, server: str, protocol: str = "tabledap"):
-            self.server = server
-            self.protocol = protocol
-            self.response = "nc"
-            self.dataset_id = ""
-            self.constraints = ""
-
-    def __init__(
-        self,
-        box: list,
-        ds: str = "gebco",
-        cache: bool = False,
-        cachedir: str = "",
-        api_timeout: int = 0,
-        stride: list = [1, 1],
-        server: Union[str] = None,
-        **kwargs,
-    ):
-        """ Instantiate an ERDDAP topo data fetcher
-
-        Parameters
-        ----------
-        ds: str (optional), default: 'gebco'
-            Dataset to load:
-
-            - 'gebco' will load the GEBCO_2020 Grid, a continuous terrain model for oceans and land at 15 arc-second intervals
-        stride: list, default [1, 1]
-            Strides along longitude and latitude. This allows to change the output resolution
-        cache: bool (optional)
-            Cache data or not (default: False)
-        cachedir: str (optional)
-            Path to cache folder
-        api_timeout: int (optional)
-            Erddap request time out in seconds. Set to OPTIONS['api_timeout'] by default.
-        """
-        from .stores import httpstore
-        timeout = OPTIONS["api_timeout"] if api_timeout == 0 else api_timeout
-        self.fs = httpstore(
-            cache=cache, cachedir=cachedir, timeout=timeout, size_policy="head"
-        )
-        self.definition = "Erddap topographic data fetcher"
-
-        self.BOX = box
-        self.stride = stride
-        if ds == "gebco":
-            self.definition = "NOAA erddap gebco data fetcher for a space region"
-            self.server = server if server is not None else "https://coastwatch.pfeg.noaa.gov/erddap"
-            self.server_name = "NOAA"
-            self.dataset_id = "gebco"
-
-        self._init_erddap()
-
-    def _init_erddap(self):
-        # Init erddap
-        self.erddap = self.ERDDAP(server=self.server, protocol="griddap")
-        self.erddap.response = "nc"
-
-        if self.dataset_id == "gebco":
-            self.erddap.dataset_id = "GEBCO_2020"
-        else:
-            raise ValueError(
-                "Invalid database short name for %s erddap" % self.server_name
-            )
-        return self
-
-    def _cname(self) -> str:
-        """ Fetcher one line string definition helper """
-        cname = "?"
-
-        if hasattr(self, "BOX"):
-            BOX = self.BOX
-            cname = ("[x=%0.2f/%0.2f; y=%0.2f/%0.2f]") % (
-                BOX[0],
-                BOX[1],
-                BOX[2],
-                BOX[3],
-            )
-        return cname
-
-    def __repr__(self):
-        summary = ["<topofetcher.erddap>"]
-        summary.append("Name: %s" % self.definition)
-        summary.append("API: %s" % self.server)
-        summary.append("Domain: %s" % format_oneline(self.cname()))
-        return "\n".join(summary)
-
-    def cname(self):
-        """ Return a unique string defining the constraints """
-        return self._cname()
-
-    @property
-    def cachepath(self):
-        """ Return path to cached file(s) for this request
-
-        Returns
-        -------
-        list(str)
-        """
-        return [self.fs.cachepath(uri) for uri in self.uri]
-
-    def define_constraints(self):
-        """ Define request constraints """
-        #        Eg: https://coastwatch.pfeg.noaa.gov/erddap/griddap/GEBCO_2020.nc?elevation%5B(34):5:(42)%5D%5B(-21):7:(-12)%5D
-        self.erddap.constraints = "%s(%0.2f):%i:(%0.2f)%s%s(%0.2f):%i:(%0.2f)%s" % (
-            "%5B",
-            self.BOX[2],
-            self.stride[1],
-            self.BOX[3],
-            "%5D",
-            "%5B",
-            self.BOX[0],
-            self.stride[0],
-            self.BOX[1],
-            "%5D",
-        )
-        return None
-
-    #     @property
-    #     def _minimal_vlist(self):
-    #         """ Return the minimal list of variables to retrieve """
-    #         vlist = list()
-    #         vlist.append("latitude")
-    #         vlist.append("longitude")
-    #         vlist.append("elevation")
-    #         return vlist
-
-    def url_encode(self, url):
-        """ Return safely encoded list of urls
-
-            This is necessary because fsspec cannot handle in cache paths/urls with a '[' character
-        """
-
-        # return urls
-        def safe_for_fsspec_cache(url):
-            url = url.replace("[", "%5B")  # This is the one really necessary
-            url = url.replace("]", "%5D")  # For consistency
-            return url
-
-        return safe_for_fsspec_cache(url)
-
-    def get_url(self):
-        """ Return the URL to download data requested
-
-        Returns
-        -------
-        str
-        """
-        # First part of the URL:
-        protocol = self.erddap.protocol
-        dataset_id = self.erddap.dataset_id
-        response = self.erddap.response
-        url = f"{self.erddap.server}/{protocol}/{dataset_id}.{response}?"
-
-        # Add variables to retrieve:
-        variables = ["elevation"]
-        variables = ",".join(variables)
-        url += f"{variables}"
-
-        # Add constraints:
-        self.define_constraints()  # Define constraint to select this box of data (affect self.erddap.constraints)
-        url += f"{self.erddap.constraints}"
-
-        return self.url_encode(url)
-
-    @property
-    def uri(self):
-        """ List of files to load for a request
-
-        Returns
-        -------
-        list(str)
-        """
-        return [self.get_url()]
-
-    def to_xarray(self, errors: str = "ignore"):
-        """ Load Topographic data and return a xarray.DataSet """
-
-        # Download data
-        if len(self.uri) == 1:
-            ds = self.fs.open_dataset(self.uri[0])
-
-        return ds
-
-    def load(self, errors: str = "ignore"):
-        """ Load Topographic data and return a xarray.DataSet """
-        return self.to_xarray(errors=errors)
-
-
-def argo_split_path(this_path):  # noqa C901
-    """ Split path from a GDAC ftp style Argo netcdf file and return information
-
-    >>> argo_split_path('coriolis/6901035/profiles/D6901035_001D.nc')
-    >>> argo_split_path('https://data-argo.ifremer.fr/dac/csiro/5903939/profiles/D5903939_103.nc')
-
-    Parameters
-    ----------
-    str
-
-    Returns
-    -------
-    dict
-    """
-    dacs = [
-        "aoml",
-        "bodc",
-        "coriolis",
-        "csio",
-        "csiro",
-        "incois",
-        "jma",
-        "kma",
-        "kordi",
-        "meds",
-        "nmdis",
-    ]
-    output = {}
-
-    start_with = lambda f, x: f[0:len(x)] == x if len(x) <= len(f) else False  # noqa: E731
-
-    def split_path(p, sep='/'):
-        """Split a pathname.  Returns tuple "(head, tail)" where "tail" is
-        everything after the final slash.  Either part may be empty."""
-        # Same as posixpath.py but we get to choose the file separator !
-        p = os.fspath(p)
-        i = p.rfind(sep) + 1
-        head, tail = p[:i], p[i:]
-        if head and head != sep * len(head):
-            head = head.rstrip(sep)
-        return head, tail
-
-    def fix_localhost(host):
-        if 'ftp://localhost:' in host:
-            return "ftp://%s" % (urlparse(host).netloc)
-        if 'http://127.0.0.1:' in host:
-            return "http://%s" % (urlparse(host).netloc)
-        else:
-            return ""
-
-    known_origins = ['https://data-argo.ifremer.fr',
-                     'ftp://ftp.ifremer.fr/ifremer/argo',
-                     'ftp://usgodae.org/pub/outgoing/argo',
-                     fix_localhost(this_path),
-                     '']
-
-    output['origin'] = [origin for origin in known_origins if start_with(this_path, origin)][0]
-    output['origin'] = '.' if output['origin'] == '' else output['origin'] + '/'
-    sep = '/' if output['origin'] != '.' else os.path.sep
-
-    (path, file) = split_path(this_path, sep=sep)
-
-    output['path'] = path.replace(output['origin'], '')
-    output['name'] = file
-
-    # Deal with the path:
-    # dac/<DAC>/<FloatWmoID>/
-    # dac/<DAC>/<FloatWmoID>/profiles
-    path_parts = path.split(sep)
-
-    try:
-        if path_parts[-1] == 'profiles':
-            output['type'] = 'Mono-cycle profile file'
-            output['wmo'] = path_parts[-2]
-            output['dac'] = path_parts[-3]
-        else:
-            output['type'] = 'Multi-cycle profile file'
-            output['wmo'] = path_parts[-1]
-            output['dac'] = path_parts[-2]
-    except Exception:
-        log.warning(this_path)
-        log.warning(path)
-        log.warning(sep)
-        log.warning(path_parts)
-        log.warning(output)
-        raise
-
-    if output['dac'] not in dacs:
-        log.debug("This is not a Argo GDAC compliant file path: %s" % path)
-        log.warning(this_path)
-        log.warning(path)
-        log.warning(sep)
-        log.warning(path_parts)
-        log.warning(output)
-        raise ValueError("This is not a Argo GDAC compliant file path (invalid DAC name: '%s')" % output['dac'])
-
-    # Deal with the file name:
-    filename, file_extension = os.path.splitext(output['name'])
-    output['extension'] = file_extension
-    if file_extension != '.nc':
-        raise ValueError(
-            "This is not a Argo GDAC compliant file path (invalid file extension: '%s')" % file_extension)
-    filename_parts = output['name'].split("_")
-
-    if "Mono" in output['type']:
-        prefix = filename_parts[0].split(output['wmo'])[0]
-        if 'R' in prefix:
-            output['data_mode'] = 'R, Real-time data'
-        if 'D' in prefix:
-            output['data_mode'] = 'D, Delayed-time data'
-
-        if 'S' in prefix:
-            output['type'] = 'S, Synthetic BGC Mono-cycle profile file'
-        if 'M' in prefix:
-            output['type'] = 'M, Merged BGC Mono-cycle profile file'
-        if 'B' in prefix:
-            output['type'] = 'B, BGC Mono-cycle profile file'
-
-        suffix = filename_parts[-1].split(output['wmo'])[-1]
-        if 'D' in suffix:
-            output['direction'] = 'D, descending profiles'
-        elif suffix == "" and "Mono" in output['type']:
-            output['direction'] = 'A, ascending profiles (implicit)'
-
-    else:
-        typ = filename_parts[-1].split(".nc")[0]
-        if typ == 'prof':
-            output['type'] = 'Multi-cycle file'
-        if typ == 'Sprof':
-            output['type'] = 'S, Synthetic BGC Multi-cycle profiles file'
-        if typ == 'tech':
-            output['type'] = 'Technical data file'
-        if typ == 'meta':
-            output['type'] = 'Metadata file'
-        if 'traj' in typ:
-            # possible typ = [Rtraj, Dtraj, BRtraj, BDtraj]
-            output['type'], i = 'Trajectory file', 0
-            if typ[0] == 'B':
-                output['type'], i = 'BGC Trajectory file', 1
-            if typ.split("traj")[0][i] == 'D':
-                output['data_mode'] = 'D, Delayed-time data'
-            elif typ.split("traj")[0][i] == 'R':
-                output['data_mode'] = 'R, Real-time data'
-            else:
-                output['data_mode'] = 'R, Real-time data (implicit)'
-
-    # Adjust origin and path for local files:
-    # This ensure that output['path'] is agnostic to users and can be reused on any gdac compliant architecture
-    parts = path.split(sep)
-    i, stop = len(parts) - 1, False
-    while not stop:
-        if parts[i] == 'profiles' or parts[i] == output['wmo'] or parts[i] == output['dac'] or parts[i] == 'dac':
-            i = i - 1
-            if i < 0:
-                stop = True
-        else:
-            stop = True
-    output['origin'] = sep.join(parts[0:i + 1])
-    output['path'] = output['path'].replace(output['origin'], '')
-
-    return dict(sorted(output.items()))
-
-
-class DocInherit(object):
-    """Docstring inheriting method descriptor
-
-    The class itself is also used as a decorator
-
-    Usage:
-
-    class Foo(object):
-        def foo(self):
-            "Frobber"
-            pass
-
-    class Bar(Foo):
-        @doc_inherit
-        def foo(self):
-            pass
-
-    Now, Bar.foo.__doc__ == Bar().foo.__doc__ == Foo.foo.__doc__ == "Frobber"
-
-    src: https://code.activestate.com/recipes/576862/
-    """
-
-    def __init__(self, mthd):
-        self.mthd = mthd
-        self.name = mthd.__name__
-
-    def __get__(self, obj, cls):
-        if obj:
-            return self.get_with_inst(obj, cls)
-        else:
-            return self.get_no_inst(cls)
-
-    def get_with_inst(self, obj, cls):
-
-        overridden = getattr(super(cls, obj), self.name, None)
-
-        @wraps(self.mthd, assigned=('__name__', '__module__'))
-        def f(*args, **kwargs):
-            return self.mthd(obj, *args, **kwargs)
-
-        return self.use_parent_doc(f, overridden)
-
-    def get_no_inst(self, cls):
-
-        for parent in cls.__mro__[1:]:
-            overridden = getattr(parent, self.name, None)
-            if overridden:
-                break
-
-        @wraps(self.mthd, assigned=('__name__', '__module__'))
-        def f(*args, **kwargs):
-            return self.mthd(*args, **kwargs)
-
-        return self.use_parent_doc(f, overridden)
-
-    def use_parent_doc(self, func, source):
-        if source is None:
-            raise NameError("Can't find '%s' in parents" % self.name)
-        func.__doc__ = source.__doc__
-        return func
-
-
-doc_inherit = DocInherit
-
-
-def deprecated(reason):
-    """Deprecation warning decorator.
-
-    This is a decorator which can be used to mark functions
-    as deprecated. It will result in a warning being emitted
-    when the function is used.
-
-    Parameters
-    ----------
-    reason: {str, None}
-        Text message to send with deprecation warning
-
-    Examples
-    --------
-    The @deprecated can be used with a 'reason'.
-
-        .. code-block:: python
-
-           @deprecated("please, use another function")
-           def old_function(x, y):
-             pass
-
-    or without:
-
-        .. code-block:: python
-
-           @deprecated
-           def old_function(x, y):
-             pass
-
-    References
-    ----------
-    https://stackoverflow.com/a/40301488
-    """
-    import inspect
-
-    if isinstance(reason, str):
-
-        def decorator(func1):
-
-            if inspect.isclass(func1):
-                fmt1 = "Call to deprecated class {name} ({reason})."
-            else:
-                fmt1 = "Call to deprecated function {name} ({reason})."
-
-            @wraps(func1)
-            def new_func1(*args, **kwargs):
-                warnings.simplefilter('always', DeprecationWarning)
-                warnings.warn(
-                    fmt1.format(name=func1.__name__, reason=reason),
-                    category=DeprecationWarning,
-                    stacklevel=2
-                )
-                warnings.simplefilter('default', DeprecationWarning)
-                return func1(*args, **kwargs)
-
-            return new_func1
-
-        return decorator
-
-    elif inspect.isclass(reason) or inspect.isfunction(reason):
-
-        func2 = reason
-
-        if inspect.isclass(func2):
-            fmt2 = "Call to deprecated class {name}."
-        else:
-            fmt2 = "Call to deprecated function {name}."
-
-        @wraps(func2)
-        def new_func2(*args, **kwargs):
-            warnings.simplefilter('always', DeprecationWarning)
-            warnings.warn(
-                fmt2.format(name=func2.__name__),
-                category=DeprecationWarning,
-                stacklevel=2
-            )
-            warnings.simplefilter('default', DeprecationWarning)
-            return func2(*args, **kwargs)
-
-        return new_func2
-
-    else:
-        raise TypeError(repr(type(reason)))
-
-
-class RegistryItem(ABC):
-    """Prototype for possible custom items in a Registry"""
-    @property
-    @abstractmethod
-    def value(self):
-        raise NotImplementedError("Not implemented")
-
-    @property
-    @abstractmethod
-    def isvalid(self, item):
-        raise NotImplementedError("Not implemented")
-
-    @abstractmethod
-    def __str__(self):
-        raise NotImplementedError("Not implemented")
-
-    @abstractmethod
-    def __repr__(self):
-        raise NotImplementedError("Not implemented")
-
-
-class float_wmo(RegistryItem):
-    """Argo float WMO number object"""
-
-    def __init__(self, WMO_number, errors='raise'):
-        """Create an Argo float WMO number object
-
-        Parameters
-        ----------
-        WMO_number: object
-            Anything that could be casted as an integer
-        errors: {'raise', 'warn', 'ignore'}
-            Possibly raises a ValueError exception or UserWarning, otherwise fails silently if WMO_number is not valid
-
-        Returns
-        -------
-        :class:`argopy.utilities.float_wmo`
-        """
-        self.errors = errors
-        if isinstance(WMO_number, float_wmo):
-            item = WMO_number.value
-        else:
-            item = check_wmo(WMO_number, errors=self.errors)[0]  # This will automatically validate item
-        self.item = item
-
-    @property
-    def isvalid(self):
-        """Check if WMO number is valid"""
-        return is_wmo(self.item, errors=self.errors)
-        # return True  # Because it was checked at instantiation
-
-    @property
-    def value(self):
-        """Return WMO number as in integer"""
-        return int(self.item)
-
-    def __str__(self):
-        # return "%s" % check_wmo(self.item)[0]
-        return "%s" % self.item
-
-    def __repr__(self):
-        return f"WMO({self.item})"
-
-    def __check_other__(self, other):
-        return check_wmo(other)[0] if type(other) is not float_wmo else other.item
-
-    def __eq__(self, other):
-        return self.item.__eq__(self.__check_other__(other))
-
-    def __ne__(self, other):
-        return self.item.__ne__(self.__check_other__(other))
-
-    def __gt__(self, other):
-        return self.item.__gt__(self.__check_other__(other))
-
-    def __lt__(self, other):
-        return self.item.__lt__(self.__check_other__(other))
-
-    def __ge__(self, other):
-        return self.item.__ge__(self.__check_other__(other))
-
-    def __le__(self, other):
-        return self.item.__le__(self.__check_other__(other))
-
-    def __hash__(self):
-        return hash(self.item)
-
-
-class Registry(UserList):
-    """A list manager can that validate item type
-
-    Examples
-    --------
-    You can commit new entry to the registry, one by one:
-
-        >>> R = Registry(name='file')
-        >>> R.commit('meds/4901105/profiles/D4901105_017.nc')
-        >>> R.commit('aoml/1900046/profiles/D1900046_179.nc')
-
-    Or with a list:
-
-        >>> R = Registry(name='My floats', dtype='wmo')
-        >>> R.commit([2901746, 4902252])
-
-    And also at instantiation time (name and dtype are optional):
-
-        >>> R = Registry([2901746, 4902252], name='My floats', dtype=float_wmo)
-
-    Registry can be used like a list.
-
-    It is iterable:
-
-        >>> for wmo in R:
-        >>>     print(wmo)
-
-    It has a ``len`` property:
-
-        >>> len(R)
-
-    It can be checked for values:
-
-        >>> 4902252 in R
-
-    You can also remove items from the registry, again one by one or with a list:
-
-        >>> R.remove('2901746')
-
-    """
-
-    def _complain(self, msg):
-        if self._invalid == 'raise':
-            raise ValueError(msg)
-        elif self._invalid == 'warn':
-            warnings.warn(msg)
-        else:
-            log.debug(msg)
-
-    def _str(self, item):
-        is_valid = isinstance(item, str)
-        if not is_valid:
-            self._complain("%s is not a valid %s" % (str(item), self.dtype))
-        return is_valid
-
-    def _dict(self, item):
-        is_valid = isinstance(item, dict)
-        if not is_valid:
-            self._complain("%s is not a valid %s" % (str(item), self.dtype))
-        return is_valid
-
-    def _wmo(self, item):
-        return item.isvalid
-
-    def __init__(self, initlist=None, name: str = 'unnamed', dtype='str', invalid='raise'):
-        """Create a registry, i.e. a controlled list
-
-        Parameters
-        ----------
-        initlist: list, optional
-            List of values to register
-        name: str, default: 'unnamed'
-            Name of the Registry
-        dtype: :class:`str` or dtype, default: :class:`str`
-            Data type of registry content. Supported values are: 'str', 'wmo', float_wmo
-        invalid: str, default: 'raise'
-            Define what do to when a new item is not valid. Can be 'raise' or 'ignore'
-        """
-        self.name = name
-        self._invalid = invalid
-        if repr(dtype) == "<class 'str'>" or dtype == 'str':
-            self._validator = self._str
-            self.dtype = str
-        elif dtype == float_wmo or str(dtype).lower() == 'wmo':
-            self._validator = self._wmo
-            self.dtype = float_wmo
-        elif repr(dtype) == "<class 'dict'>" or dtype == 'dict':
-            self._validator = self._dict
-            self.dtype = dict
-        elif hasattr(dtype, 'isvalid'):
-            self._validator = dtype.isvalid
-            self.dtype = dtype
-        else:
-            raise ValueError("Unrecognised Registry data type '%s'" % dtype)
-
-        if initlist is not None:
-            initlist = self._process_items(initlist)
-        super().__init__(initlist)
-
-    def __repr__(self):
-        summary = ["<argopy.registry>%s" % str(self.dtype)]
-        summary.append("Name: %s" % self.name)
-        N = len(self.data)
-        msg = "Nitems: %s" % N if N > 1 else "Nitem: %s" % N
-        summary.append(msg)
-        if N > 0:
-            items = [str(item) for item in self.data]
-            # msg = format_oneline("[%s]" % "; ".join(items), max_width=120)
-            msg = "[%s]" % "; ".join(items)
-            summary.append("Content: %s" % msg)
-        return "\n".join(summary)
-
-    def _process_items(self, items):
-        if not isinstance(items, list):
-            items = [items]
-        if self.dtype == float_wmo:
-            items = [float_wmo(item, errors=self._invalid) for item in items]
-        return items
-
-    def commit(self, values):
-        """R.commit(values) -- append values to the end of the registry if not already in"""
-        items = self._process_items(values)
-        for item in items:
-            if item not in self.data and self._validator(item):
-                super().append(item)
-        return self
-
-    def append(self, value):
-        """R.append(value) -- append value to the end of the registry"""
-        items = self._process_items(value)
-        for item in items:
-            if self._validator(item):
-                super().append(item)
-        return self
-
-    def extend(self, other):
-        """R.extend(iterable) -- extend registry by appending elements from the iterable"""
-        self.append(other)
-        return self
-
-    def remove(self, values):
-        """R.remove(valueS) -- remove first occurrence of values."""
-        items = self._process_items(values)
-        for item in items:
-            if item in self.data:
-                super().remove(item)
-        return self
-
-    def insert(self, index, value):
-        """R.insert(index, value) -- insert value before index."""
-        item = self._process_items(value)[0]
-        if self._validator(item):
-            super().insert(index, item)
-        return self
-
-    def __copy__(self):
-        # Called with copy.copy(R)
-        return Registry(copy.copy(self.data), dtype=self.dtype)
-
-    def copy(self):
-        """Return a shallow copy of the registry"""
-        return self.__copy__()
-
-
-def get_coriolis_profile_id(WMO, CYC=None, **kwargs):
-    """ Return a :class:`pandas.DataFrame` with CORIOLIS ID of WMO/CYC profile pairs
-
-        This method get ID by requesting the dataselection.euro-argo.eu trajectory API.
-
-        Parameters
-        ----------
-        WMO: int, list(int)
-            Define the list of Argo floats. This is a list of integers with WMO float identifiers.
-            WMO is the World Meteorological Organization.
-        CYC: int, list(int)
-            Define the list of cycle numbers to load ID for each Argo floats listed in ``WMO``.
-
-        Returns
-        -------
-        :class:`pandas.DataFrame`
-    """
-    WMO_list = check_wmo(WMO)
-    if CYC is not None:
-        CYC_list = check_cyc(CYC)
-    if 'api_server' in kwargs:
-        api_server = kwargs['api_server']
-    elif OPTIONS['server'] is not None:
-        api_server = OPTIONS['server']
-    else:
-        api_server = "https://dataselection.euro-argo.eu/api"
-    URIs = [api_server + "/trajectory/%i" % wmo for wmo in WMO_list]
-
-    def prec(data, url):
-        # Transform trajectory json to dataframe
-        # See: https://dataselection.euro-argo.eu/swagger-ui.html#!/cycle-controller/getCyclesByPlatformCodeUsingGET
-        WMO = check_wmo(url.split("/")[-1])[0]
-        rows = []
-        for profile in data:
-            keys = [x for x in profile.keys() if x not in ["coordinate"]]
-            meta_row = dict((key, profile[key]) for key in keys)
-            for row in profile["coordinate"]:
-                meta_row[row] = profile["coordinate"][row]
-            meta_row["WMO"] = WMO
-            rows.append(meta_row)
-        return pd.DataFrame(rows)
-
-    from .stores import httpstore
-    fs = httpstore(cache=True, cachedir=OPTIONS['cachedir'])
-    data = fs.open_mfjson(URIs, preprocess=prec, errors="raise", url_follow=True)
-
-    # Merge results (list of dataframe):
-    key_map = {
-        "id": "ID",
-        "lat": "LATITUDE",
-        "lon": "LONGITUDE",
-        "cvNumber": "CYCLE_NUMBER",
-        "level": "level",
-        "WMO": "PLATFORM_NUMBER",
-    }
-    for i, df in enumerate(data):
-        df = df.reset_index()
-        df = df.rename(columns=key_map)
-        df = df[[value for value in key_map.values() if value in df.columns]]
-        data[i] = df
-    df = pd.concat(data, ignore_index=True)
-    df.sort_values(by=["PLATFORM_NUMBER", "CYCLE_NUMBER"], inplace=True)
-    df = df.reset_index(drop=True)
-    # df = df.set_index(["PLATFORM_NUMBER", "CYCLE_NUMBER"])
-    df = df.astype({"ID": int})
-    if CYC is not None:
-        df = pd.concat([df[df["CYCLE_NUMBER"] == cyc] for cyc in CYC_list]).reset_index(
-            drop=True
-        )
-    return df[
-        ["PLATFORM_NUMBER", "CYCLE_NUMBER", "ID", "LATITUDE", "LONGITUDE", "level"]
-    ]
-
-
-def get_ea_profile_page(WMO, CYC=None, **kwargs):
-    """ Return a list of URL
-
-        Parameters
-        ----------
-        WMO: int, list(int)
-            WMO must be an integer or an iterable with elements that can be casted as integers
-        CYC: int, list(int), default (None)
-            CYC must be an integer or an iterable with elements that can be casted as positive integers
-
-        Returns
-        -------
-        list(str)
-
-        See also
-        --------
-        get_coriolis_profile_id
-    """
-    df = get_coriolis_profile_id(WMO, CYC, **kwargs)
-    url = "https://dataselection.euro-argo.eu/cycle/{}"
-    return [url.format(this_id) for this_id in sorted(df["ID"])]
-
-
-class ArgoNVSReferenceTables:
-    """Argo Reference Tables
-
-    Utility function to retrieve Argo Reference Tables from a NVS server.
-
-    By default, this relies on: https://vocab.nerc.ac.uk/collection
-
-    Examples
-    --------
-    Methods:
-
-    >>> R = ArgoNVSReferenceTables()
-    >>> R.search('sensor')
-    >>> R.tbl(3)
-    >>> R.tbl('R09')
-
-    Properties:
-
-    >>> R.all_tbl_name
-    >>> R.all_tbl
-    >>> R.valid_ref
-
-    """
-    valid_ref = [
-        "R01",
-        "RR2",
-        "RD2",
-        "RP2",
-        "R03",
-        "R04",
-        "R05",
-        "R06",
-        "R07",
-        "R08",
-        "R09",
-        "R10",
-        "R11",
-        "R12",
-        "R13",
-        "R15",
-        "RMC",
-        "RTV",
-        "R16",
-        # "R18",
-        "R19",
-        "R20",
-        "R21",
-        "R22",
-        "R23",
-        "R24",
-        "R25",
-        "R26",
-        "R27",
-        # "R28",
-        # "R29",
-        # "R30",
-        "R40",
-    ]
-    """List of all available Reference Tables"""
-
-    def __init__(self,
-                 nvs="https://vocab.nerc.ac.uk/collection",
-                 cache: bool = True,
-                 cachedir: str = "",
-                 ):
-        """Argo Reference Tables from NVS"""
-        from .stores import httpstore
-        cachedir = OPTIONS["cachedir"] if cachedir == "" else cachedir
-        self.fs = httpstore(cache=cache, cachedir=cachedir)
-        self.nvs = nvs
-
-    def _valid_ref(self, rtid):
-        if rtid not in self.valid_ref:
-            rtid = "R%0.2d" % rtid
-            if rtid not in self.valid_ref:
-                raise ValueError(
-                    "Invalid Argo Reference Table, should be one in: %s"
-                    % ", ".join(self.valid_ref)
-                )
-        return rtid
-
-    def _jsConcept2df(self, data):
-        """Return all skos:Concept as class:`pandas.DataFrame`"""
-        content = {
-            "altLabel": [],
-            "prefLabel": [],
-            "definition": [],
-            "deprecated": [],
-            "id": [],
-        }
-        for k in data["@graph"]:
-            if k["@type"] == "skos:Collection":
-                Collection_name = k["alternative"]
-            elif k["@type"] == "skos:Concept":
-                content["altLabel"].append(k["altLabel"])
-                content["prefLabel"].append(k["prefLabel"]["@value"])
-                content["definition"].append(k["definition"]["@value"])
-                content["deprecated"].append(k["deprecated"])
-                content["id"].append(k["@id"])
-        df = pd.DataFrame.from_dict(content)
-        df.name = Collection_name
-        return df
-
-    def _jsCollection(self, data):
-        """Return last skos:Collection information as data"""
-        for k in data["@graph"]:
-            if k["@type"] == "skos:Collection":
-                name = k["alternative"]
-                desc = k["description"]
-                rtid = k["@id"]
-        return (name, desc, rtid)
-
-    def get_url(self, rtid, fmt="ld+json"):
-        """Return URL toward a given reference table for a given format
-
-        Parameters
-        ----------
-        rtid: {str, int}
-            Name or number of the reference table to retrieve. Eg: 'R01', 12
-        fmt: str, default: "ld+json"
-            Format of the NVS server response. Can be: "ld+json", "rdf+xml" or "text/turtle".
-
-        Returns
-        -------
-        str
-        """
-        rtid = self._valid_ref(rtid)
-        if fmt == "ld+json":
-            fmt_ext = "?_profile=nvs&_mediatype=application/ld+json"
-        elif fmt == "rdf+xml":
-            fmt_ext = "?_profile=nvs&_mediatype=application/rdf+xml"
-        elif fmt == "text/turtle":
-            fmt_ext = "?_profile=nvs&_mediatype=text/turtle"
-        else:
-            raise ValueError("Invalid format. Must be in: 'ld+json', 'rdf+xml' or 'text/turtle'.")
-        url = "{}/{}/current/{}".format
-        return url(self.nvs, rtid, fmt_ext)
-
-    @lru_cache
-    def tbl(self, rtid):
-        """Return an Argo Reference table
-
-        Parameters
-        ----------
-        rtid: {str, int}
-            Name or number of the reference table to retrieve. Eg: 'R01', 12
-
-        Returns
-        -------
-        class:`pandas.DataFrame`
-        """
-        rtid = self._valid_ref(rtid)
-        js = self.fs.open_json(self.get_url(rtid))
-        df = self._jsConcept2df(js)
-        return df
-
-    def tbl_name(self, rtid):
-        """Return name of an Argo Reference table
-
-        Parameters
-        ----------
-        rtid: {str, int}
-            Name or number of the reference table to retrieve. Eg: 'R01', 12
-
-        Returns
-        -------
-        tuple('short name', 'description', 'NVS id link')
-        """
-        rtid = self._valid_ref(rtid)
-        js = self.fs.open_json(self.get_url(rtid))
-        return self._jsCollection(js)
-
-    def search(self, txt, where='all'):
-        """Search for string in tables title and/or description
-
-        Parameters
-        ----------
-        txt: str
-        where: str, default='all'
-            Where to search, can be: 'title', 'description', 'all'
-
-        Returns
-        -------
-        list of table id matching the search
-        """
-        results = []
-        for tbl_id in self.all_tbl_name:
-            title = self.tbl_name(tbl_id)[0]
-            description = self.tbl_name(tbl_id)[1]
-            if where == 'title':
-                if txt.lower() in title.lower():
-                    results.append(tbl_id)
-            elif where == 'description':
-                if txt.lower() in description.lower():
-                    results.append(tbl_id)
-            elif where == 'all':
-                if txt.lower() in description.lower() or txt.lower() in title.lower():
-                    results.append(tbl_id)
-        return results
-
-    @property
-    def all_tbl(self):
-        """Return all Argo Reference tables
-
-        Returns
-        -------
-        OrderedDict
-            Dictionary with all table short names as key and table content as class:`pandas.DataFrame`
-        """
-        URLs = [self.get_url(rtid) for rtid in self.valid_ref]
-        df_list = self.fs.open_mfjson(URLs, preprocess=self._jsConcept2df)
-        all_tables = {}
-        [all_tables.update({t.name: t}) for t in df_list]
-        all_tables = collections.OrderedDict(sorted(all_tables.items()))
-        return all_tables
-
-    @property
-    def all_tbl_name(self):
-        """Return names of all Argo Reference tables
-
-        Returns
-        -------
-        OrderedDict
-            Dictionary with all table short names as key and table names as tuple('short name', 'description', 'NVS id link')
-        """
-        URLs = [self.get_url(rtid) for rtid in self.valid_ref]
-        name_list = self.fs.open_mfjson(URLs, preprocess=self._jsCollection)
-        all_tables = {}
-        [
-            all_tables.update({rtid.split("/")[-3]: (name, desc, rtid)})
-            for name, desc, rtid in name_list
-        ]
-        all_tables = collections.OrderedDict(sorted(all_tables.items()))
-        return all_tables
-
-
-class OceanOPSDeployments:
-    """Use the OceanOPS API for metadata access to retrieve Argo floats deployment information.
-
-    The API is documented here: https://www.ocean-ops.org/api/swagger/?url=https://www.ocean-ops.org/api/1/oceanops-api.yaml
-
-    Description of deployment status name:
-
-    =========== == ====
-    Status      Id Description
-    =========== == ====
-    PROBABLE    0  Starting status for some platforms, when there is only a few metadata available, like rough deployment location and date. The platform may be deployed
-    CONFIRMED   1  Automatically set when a ship is attached to the deployment information. The platform is ready to be deployed, deployment is planned
-    REGISTERED  2  Starting status for most of the networks, when deployment planning is not done. The deployment is certain, and a notification has been sent via the OceanOPS system
-    OPERATIONAL 6  Automatically set when the platform is emitting a pulse and observations are distributed within a certain time interval
-    INACTIVE    4  The platform is not emitting a pulse since a certain time
-    CLOSED      5  The platform is not emitting a pulse since a long time, it is considered as dead
-    =========== == ====
-
-    Examples
-    --------
-
-    Import the utility class:
-
-    >>> from argopy.utilities import OceanOPSDeployments
-    >>> from argopy import OceanOPSDeployments
-
-    Possibly define the space/time box to work with:
-
-    >>> box = [-20, 0, 42, 51]
-    >>> box = [-20, 0, 42, 51, '2020-01', '2021-01']
-    >>> box = [-180, 180, -90, 90, '2020-01', None]
-
-    Instantiate the metadata fetcher:
-
-    >>> deployment = OceanOPSDeployments()
-    >>> deployment = OceanOPSDeployments(box)
-    >>> deployment = OceanOPSDeployments(box, deployed_only=True) # Remove planification
-
-    Load information:
-
-    >>> df = deployment.to_dataframe()
-    >>> data = deployment.to_json()
-
-    Useful attributes and methods:
-
-    >>> deployment.uri
-    >>> deployment.uri_decoded
-    >>> deployment.status_code
-    >>> fig, ax = deployment.plot_status()
-    >>> plan_virtualfleet = deployment.plan
-
-    """
-    api = "https://www.ocean-ops.org"
-    """URL to the API"""
-
-    model = "api/1/data/platform"
-    """This model represents a Platform entity and is used to retrieve a platform information (schema model
-     named 'Ptf')."""
-
-    api_server_check = 'https://www.ocean-ops.org/api/1/oceanops-api.yaml'
-    """URL to check if the API is alive"""
-
-    def __init__(self, box: list = None, deployed_only: bool = False):
-        """
-
-        Parameters
-        ----------
-        box: list, optional, default=None
-            Define the domain to load the Argo deployment plan for. By default, **box** is set to None to work with the
-            global deployment plan starting from the current date.
-            The list expects one of the following format:
-
-            - [lon_min, lon_max, lat_min, lat_max]
-            - [lon_min, lon_max, lat_min, lat_max, date_min]
-            - [lon_min, lon_max, lat_min, lat_max, date_min, date_max]
-
-            Longitude and latitude values must be floats. Dates are strings.
-            If **box** is provided with a regional domain definition (only 4 values given), then ``date_min`` will be
-            set to the current date.
-
-        deployed_only: bool, optional, default=False
-            Return only floats already deployed. If set to False (default), will return the full
-            deployment plan (floats with all possible status). If set to True, will return only floats with one of the
-            following status: ``OPERATIONAL``, ``INACTIVE``, and ``CLOSED``.
-        """
-        if box is None:
-            box = [None, None, None, None, pd.to_datetime('now', utc=True).strftime("%Y-%m-%d"), None]
-        elif len(box) == 4:
-            box.append(pd.to_datetime('now', utc=True).strftime("%Y-%m-%d"))
-            box.append(None)
-        elif len(box) == 5:
-            box.append(None)
-
-        if len(box) != 6:
-            raise ValueError("The 'box' argument must be: None or of lengths 4 or 5 or 6\n%s" % str(box))
-
-        self.box = box
-        self.deployed_only = deployed_only
-        self.data = None
-
-        from .stores import httpstore
-        self.fs = httpstore(cache=False)
-
-    def __format(self, x, typ: str) -> str:
-        """ string formatting helper """
-        if typ == "lon":
-            return str(x) if x is not None else "-"
-        elif typ == "lat":
-            return str(x) if x is not None else "-"
-        elif typ == "tim":
-            return pd.to_datetime(x).strftime("%Y-%m-%d") if x is not None else "-"
-        else:
-            return str(x)
-
-    def __repr__(self):
-        summary = ["<argo.deployment_plan>"]
-        summary.append("API: %s/%s" % (self.api, self.model))
-        summary.append("Domain: %s" % self.box_name)
-        summary.append("Deployed only: %s" % self.deployed_only)
-        if self.data is not None:
-            summary.append("Nb of floats in the deployment plan: %s" % self.size)
-        else:
-            summary.append("Nb of floats in the deployment plan: - [Data not retrieved yet]")
-        return '\n'.join(summary)
-
-    def __encode_inc(self, inc):
-        """Return encoded uri expression for 'include' parameter
-
-        Parameters
-        ----------
-        inc: str
-
-        Returns
-        -------
-        str
-        """
-        return inc.replace("\"", "%22").replace("[", "%5B").replace("]", "%5D")
-
-    def __encode_exp(self, exp):
-        """Return encoded uri expression for 'exp' parameter
-
-        Parameters
-        ----------
-        exp: str
-
-        Returns
-        -------
-        str
-        """
-        return exp.replace("\"", "%22").replace("'", "%27").replace(" ", "%20").replace(">", "%3E").replace("<", "%3C")
-
-    def __get_uri(self, encoded=False):
-        uri = "exp=%s&include=%s" % (self.exp(encoded=encoded), self.include(encoded=encoded))
-        url = "%s/%s?%s" % (self.api, self.model, uri)
-        return url
-
-    def include(self, encoded=False):
-        """Return an Ocean-Ops API 'include' expression
-
-        This is used to determine which variables the API call should return
-
-        Parameters
-        ----------
-        encoded: bool, default=False
-
-        Returns
-        -------
-        str
-        """
-        # inc = ["ref", "ptfDepl.lat", "ptfDepl.lon", "ptfDepl.deplDate", "ptfStatus", "wmos"]
-        # inc = ["ref", "ptfDepl.lat", "ptfDepl.lon", "ptfDepl.deplDate", "ptfStatus.id", "ptfStatus.name", "wmos"]
-        # inc = ["ref", "ptfDepl.lat", "ptfDepl.lon", "ptfDepl.deplDate", "ptfStatus.id", "ptfStatus.name"]
-        inc = ["ref", "ptfDepl.lat", "ptfDepl.lon", "ptfDepl.deplDate", "ptfStatus.id", "ptfStatus.name",
-               "ptfStatus.description",
-               "program.nameShort", "program.country.nameShort", "ptfModel.nameShort", "ptfDepl.noSite"]
-        inc = "[%s]" % ",".join(["\"%s\"" % v for v in inc])
-        return inc if not encoded else self.__encode_inc(inc)
-
-    def exp(self, encoded=False):
-        """Return an Ocean-Ops API deployment search expression for an argopy region box definition
-
-        Parameters
-        ----------
-        encoded: bool, default=False
-
-        Returns
-        -------
-        str
-        """
-        exp, arg = "networkPtfs.network.name='Argo'", []
-        if self.box[0] is not None:
-            exp += " and ptfDepl.lon>=$var%i" % (len(arg) + 1)
-            arg.append(str(self.box[0]))
-        if self.box[1] is not None:
-            exp += " and ptfDepl.lon<=$var%i" % (len(arg) + 1)
-            arg.append(str(self.box[1]))
-        if self.box[2] is not None:
-            exp += " and ptfDepl.lat>=$var%i" % (len(arg) + 1)
-            arg.append(str(self.box[2]))
-        if self.box[3] is not None:
-            exp += " and ptfDepl.lat<=$var%i" % (len(arg) + 1)
-            arg.append(str(self.box[3]))
-        if len(self.box) > 4:
-            if self.box[4] is not None:
-                exp += " and ptfDepl.deplDate>=$var%i" % (len(arg) + 1)
-                arg.append("\"%s\"" % pd.to_datetime(self.box[4]).strftime("%Y-%m-%d %H:%M:%S"))
-            if self.box[5] is not None:
-                exp += " and ptfDepl.deplDate<=$var%i" % (len(arg) + 1)
-                arg.append("\"%s\"" % pd.to_datetime(self.box[5]).strftime("%Y-%m-%d %H:%M:%S"))
-
-        if self.deployed_only:
-            exp += " and ptfStatus>=$var%i" % (len(arg) + 1)
-            arg.append(str(4))  # Allow for: 4, 5 or 6
-
-        exp = "[\"%s\", %s]" % (exp, ", ".join(arg))
-        return exp if not encoded else self.__encode_exp(exp)
-
-    @property
-    def size(self):
-        return len(self.data['data']) if self.data is not None else None
-
-    @property
-    def status_code(self):
-        """Return a :class:`pandas.DataFrame` with the definition of status"""
-        status = {'status_code': [0, 1, 2, 6, 4, 5],
-                  'status_name': ['PROBABLE', 'CONFIRMED', 'REGISTERED', 'OPERATIONAL', 'INACTIVE', 'CLOSED'],
-                  'description': [
-                      'Starting status for some platforms, when there is only a few metadata available, like rough deployment location and date. The platform may be deployed',
-                      'Automatically set when a ship is attached to the deployment information. The platform is ready to be deployed, deployment is planned',
-                      'Starting status for most of the networks, when deployment planning is not done. The deployment is certain, and a notification has been sent via the OceanOPS system',
-                      'Automatically set when the platform is emitting a pulse and observations are distributed within a certain time interval',
-                      'The platform is not emitting a pulse since a certain time',
-                      'The platform is not emitting a pulse since a long time, it is considered as dead',
-                    ],
-                  }
-        return pd.DataFrame(status).set_index('status_code')
-
-    @property
-    def box_name(self):
-        """Return a string to print the box property"""
-        BOX = self.box
-        cname = ("[lon=%s/%s; lat=%s/%s]") % (
-            self.__format(BOX[0], "lon"),
-            self.__format(BOX[1], "lon"),
-            self.__format(BOX[2], "lat"),
-            self.__format(BOX[3], "lat"),
-        )
-        if len(BOX) == 6:
-            cname = ("[lon=%s/%s; lat=%s/%s; t=%s/%s]") % (
-                self.__format(BOX[0], "lon"),
-                self.__format(BOX[1], "lon"),
-                self.__format(BOX[2], "lat"),
-                self.__format(BOX[3], "lat"),
-                self.__format(BOX[4], "tim"),
-                self.__format(BOX[5], "tim"),
-            )
-        return cname
-
-    @property
-    def uri(self):
-        """Return encoded URL to post an Ocean-Ops API request
-
-        Returns
-        -------
-        str
-        """
-        return self.__get_uri(encoded=True)
-
-    @property
-    def uri_decoded(self):
-        """Return decoded URL to post an Ocean-Ops API request
-
-        Returns
-        -------
-        str
-        """
-        return self.__get_uri(encoded=False)
-
-    @property
-    def plan(self):
-        """Return a dictionary to be used as argument in a :class:`virtualargofleet.VirtualFleet`
-
-        This method is for dev, but will be moved to the VirtualFleet software utilities
-        """
-        df = self.to_dataframe()
-        plan = df[['lon', 'lat', 'date']].rename(columns={"date": "time"}).to_dict('series')
-        for key in plan.keys():
-            plan[key] = plan[key].to_list()
-        plan['time'] = np.array(plan['time'], dtype='datetime64')
-        return plan
-
-    def to_json(self):
-        """Return OceanOPS API request response as a json object"""
-        if self.data is None:
-            self.data = self.fs.open_json(self.uri)
-        return self.data
-
-    def to_dataframe(self):
-        """Return the deployment plan as :class:`pandas.DataFrame`
-
-        Returns
-        -------
-        :class:`pandas.DataFrame`
-        """
-        data = self.to_json()
-        if data['total'] == 0:
-            raise DataNotFound('Your search matches no results')
-
-        # res = {'date': [], 'lat': [], 'lon': [], 'wmo': [], 'status_name': [], 'status_code': []}
-        # res = {'date': [], 'lat': [], 'lon': [], 'wmo': [], 'status_name': [], 'status_code': [], 'ship_name': []}
-        res = {'date': [], 'lat': [], 'lon': [], 'wmo': [], 'status_name': [], 'status_code': [], 'program': [],
-               'country': [], 'model': []}
-        # status = {'REGISTERED': None, 'OPERATIONAL': None, 'INACTIVE': None, 'CLOSED': None,
-        #           'CONFIRMED': None, 'OPERATIONAL': None, 'PROBABLE': None, 'REGISTERED': None}
-
-        for irow, ptf in enumerate(data['data']):
-            # if irow == 0:
-            # print(ptf)
-            res['lat'].append(ptf['ptfDepl']['lat'])
-            res['lon'].append(ptf['ptfDepl']['lon'])
-            res['date'].append(ptf['ptfDepl']['deplDate'])
-            res['wmo'].append(ptf['ref'])
-            # res['wmo'].append(ptf['wmos'][-1]['wmo'])
-            # res['wmo'].append(float_wmo(ptf['ref'])) # will not work for some CONFIRMED, PROBABLE or REGISTERED floats
-            # res['wmo'].append(float_wmo(ptf['wmos'][-1]['wmo']))
-            res['status_code'].append(ptf['ptfStatus']['id'])
-            res['status_name'].append(ptf['ptfStatus']['name'])
-
-            # res['ship_name'].append(ptf['ptfDepl']['shipName'])
-            program = ptf['program']['nameShort'].replace("_", " ") if ptf['program']['nameShort'] else ptf['program'][
-                'nameShort']
-            res['program'].append(program)
-            res['country'].append(ptf['program']['country']['nameShort'])
-            res['model'].append(ptf['ptfModel']['nameShort'])
-
-            # if status[ptf['ptfStatus']['name']] is None:
-            #     status[ptf['ptfStatus']['name']] = ptf['ptfStatus']['description']
-
-        df = pd.DataFrame(res)
-        df = df.astype({'date': 'datetime64[s]'})
-        df = df.sort_values(by='date').reset_index(drop=True)
-        # df = df[ (df['status_name'] == 'CLOSED') | (df['status_name'] == 'OPERATIONAL')] # Select only floats that have been deployed and returned data
-        # print(status)
-        return df
-
-    def plot_status(self,
-                    **kwargs
-                    ):
-        """Quick plot of the deployment plan
-
-        Named arguments are passed to :class:`plot.scatter_map`
-
-        Returns
-        -------
-        fig: :class:`matplotlib.figure.Figure`
-        ax: :class:`matplotlib.axes.Axes`
-        """
-        from .plot.plot import scatter_map
-        df = self.to_dataframe()
-        fig, ax = scatter_map(df,
-                              x='lon',
-                              y='lat',
-                              hue='status_code',
-                              traj=False,
-                              cmap='deployment_status',
-                              **kwargs)
-        ax.set_title("Argo network deployment plan\n%s\nSource: OceanOPS API as of %s"
-                     % (self.box_name, pd.to_datetime('now', utc=True).strftime("%Y-%m-%d %H:%M:%S")),
-                     fontsize=12
-                     )
-        return fig, ax
-
-
-@deprecated
-def cast_types(ds):  # noqa: C901
-    """ Make sure variables are of the appropriate types according to Argo
-
-    #todo: This is hard coded, but should be retrieved from an API somewhere.
-    Should be able to handle all possible variables encountered in the Argo dataset.
-
-    Parameter
-    ---------
-    :class:`xarray.DataSet`
-
-    Returns
-    -------
-    :class:`xarray.DataSet`
-    """
-
-    list_str = [
-        "PLATFORM_NUMBER",
-        "DATA_MODE",
-        "DIRECTION",
-        "DATA_CENTRE",
-        "DATA_TYPE",
-        "FORMAT_VERSION",
-        "HANDBOOK_VERSION",
-        "PROJECT_NAME",
-        "PI_NAME",
-        "STATION_PARAMETERS",
-        "DATA_CENTER",
-        "DC_REFERENCE",
-        "DATA_STATE_INDICATOR",
-        "PLATFORM_TYPE",
-        "FIRMWARE_VERSION",
-        "POSITIONING_SYSTEM",
-        "PROFILE_PRES_QC",
-        "PROFILE_PSAL_QC",
-        "PROFILE_TEMP_QC",
-        "PARAMETER",
-        "SCIENTIFIC_CALIB_EQUATION",
-        "SCIENTIFIC_CALIB_COEFFICIENT",
-        "SCIENTIFIC_CALIB_COMMENT",
-        "HISTORY_INSTITUTION",
-        "HISTORY_STEP",
-        "HISTORY_SOFTWARE",
-        "HISTORY_SOFTWARE_RELEASE",
-        "HISTORY_REFERENCE",
-        "HISTORY_QCTEST",
-        "HISTORY_ACTION",
-        "HISTORY_PARAMETER",
-        "VERTICAL_SAMPLING_SCHEME",
-        "FLOAT_SERIAL_NO",
-        "SOURCE",
-        "EXPOCODE",
-        "QCLEVEL",
-    ]
-    list_int = [
-        "PLATFORM_NUMBER",
-        "WMO_INST_TYPE",
-        "WMO_INST_TYPE",
-        "CYCLE_NUMBER",
-        "CONFIG_MISSION_NUMBER",
-    ]
-    list_datetime = [
-        "REFERENCE_DATE_TIME",
-        "DATE_CREATION",
-        "DATE_UPDATE",
-        "JULD",
-        "JULD_LOCATION",
-        "SCIENTIFIC_CALIB_DATE",
-        "HISTORY_DATE",
-        "TIME"
-    ]
-
-    def fix_weird_bytes(x):
-        x = x.replace(b"\xb1", b"+/-")
-        return x
-    fix_weird_bytes = np.vectorize(fix_weird_bytes)
-
-    def cast_this(da, type):
-        """ Low-level casting of DataArray values """
-        try:
-            da.values = da.values.astype(type)
-            da.attrs["casted"] = 1
-        except Exception:
-            msg = "Oops! %s occurred. Fail to cast <%s> into %s for: %s. Encountered unique values: %s" % (sys.exc_info()[0], str(da.dtype), type, da.name, str(np.unique(da)))
-            log.debug(msg)
-        return da
-
-    def cast_this_da(da):
-        """ Cast any DataArray """
-        v = da.name
-        da.attrs["casted"] = 0
-        if v in list_str and da.dtype == "O":  # Object
-            if v in ["SCIENTIFIC_CALIB_COEFFICIENT"]:
-                da.values = fix_weird_bytes(da.values)
-            da = cast_this(da, str)
-
-        if v in list_int:  # and da.dtype == 'O':  # Object
-            da = cast_this(da, np.int32)
-
-        if v in list_datetime and da.dtype == "O":  # Object
-            if (
-                "conventions" in da.attrs
-                and da.attrs["conventions"] == "YYYYMMDDHHMISS"
-            ):
-                if da.size != 0:
-                    if len(da.dims) <= 1:
-                        val = da.astype(str).values.astype("U14")
-                        # This should not happen, but still ! That's real world data
-                        val[val == "              "] = "nan"
-                        da.values = pd.to_datetime(val, format="%Y%m%d%H%M%S")
-                    else:
-                        s = da.stack(dummy_index=da.dims)
-                        val = s.astype(str).values.astype("U14")
-                        # This should not happen, but still ! That's real world data
-                        val[val == ""] = "nan"
-                        val[val == "              "] = "nan"
-                        #
-                        s.values = pd.to_datetime(val, format="%Y%m%d%H%M%S")
-                        da.values = s.unstack("dummy_index")
-                    da = cast_this(da, 'datetime64[s]')
-                else:
-                    da = cast_this(da, 'datetime64[s]')
-
-            elif v == "SCIENTIFIC_CALIB_DATE":
-                da = cast_this(da, str)
-                s = da.stack(dummy_index=da.dims)
-                s.values = pd.to_datetime(s.values, format="%Y%m%d%H%M%S")
-                da.values = (s.unstack("dummy_index")).values
-                da = cast_this(da, 'datetime64[s]')
-
-        if "QC" in v and "PROFILE" not in v and "QCTEST" not in v:
-            if da.dtype == "O":  # convert object to string
-                da = cast_this(da, str)
-
-            # Address weird string values:
-            # (replace missing or nan values by a '0' that will be cast as an integer later
-
-            if da.dtype == "<U3":  # string, len 3 because of a 'nan' somewhere
-                ii = (
-                    da == "   "
-                )  # This should not happen, but still ! That's real world data
-                da = xr.where(ii, "0", da)
-
-                ii = (
-                    da == "nan"
-                )  # This should not happen, but still ! That's real world data
-                da = xr.where(ii, "0", da)
-
-                # Get back to regular U1 string
-                da = cast_this(da, np.dtype("U1"))
-
-            if da.dtype == "<U1":  # string
-                ii = (
-                    da == ""
-                )  # This should not happen, but still ! That's real world data
-                da = xr.where(ii, "0", da)
-
-                ii = (
-                    da == " "
-                )  # This should not happen, but still ! That's real world data
-                da = xr.where(ii, "0", da)
-
-                ii = (
-                    da == "n"
-                )  # This should not happen, but still ! That's real world data
-                da = xr.where(ii, "0", da)
-
-            # finally convert QC strings to integers:
-            da = cast_this(da, np.int32)
-
-        if da.dtype == 'O':
-            # By default, try to cast as float:
-            da = cast_this(da, np.float32)
-
-        if da.dtype != "O":
-            da.attrs["casted"] = 1
-
-        return da
-
-    for v in ds.variables:
-        try:
-            ds[v] = cast_this_da(ds[v])
-        except Exception:
-            print("Oops!", sys.exc_info()[0], "occurred.")
-            print("Fail to cast: %s " % v)
-            print("Encountered unique values:", np.unique(ds[v]))
-            raise
-
-    return ds
-
-
-def cast_Argo_variable_type(ds, overwrite=True):
-    """ Ensure that all dataset variables are of the appropriate types according to Argo references
-
-    Parameter
-    ---------
-    :class:`xarray.DataSet`
-    overwrite: bool, default=True
-        Should we force to re-cast a variable we already casted in this dataset ?
-
-    Returns
-    -------
-    :class:`xarray.DataSet`
-    """
-    def cast_this(da, type):
-        """ Low-level casting of DataArray values """
-        try:
-            da = da.astype(type)
-            # with warnings.catch_warnings():
-            #     warnings.filterwarnings('error')
-            #     try:
-            #         da = da.astype(type)
-            #     except Warning:
-            #         log.debug(type)
-            #         log.debug(da.attrs)
-            da.attrs["casted"] = 1
-        except Exception:
-            print("Oops!", sys.exc_info()[0], "occurred.")
-            print("Fail to cast %s[%s] from '%s' to %s" % (da.name, da.dims, da.dtype, type))
-            try:
-                print("Unique values:", np.unique(da))
-            except Exception:
-                print("Can't read unique values !")
-                pass
-        return da
-
-    def cast_this_da(da, v):
-        """ Cast any Argo DataArray """
-        # print("Casting %s ..." % da.name)
-        da.attrs["casted"] = 0
-
-        if v in DATA_TYPES['data']['str'] and da.dtype == "O":  # Object
-            da = cast_this(da, str)
-
-        if v in DATA_TYPES['data']['int']:  # and da.dtype == 'O':  # Object
-            if "conventions" in da.attrs:
-                convname = "conventions"
-            elif "convention" in da.attrs:
-                convname = "convention"
-            else:
-                convname = None
-            if (
-                    convname in da.attrs
-                    and da.attrs[convname] in ["Argo reference table 19",
-                                               "Argo reference table 21",
-                                               "WMO float identifier : A9IIIII",
-                                               "1...N, 1 : first complete mission",
-                                               ]
-            ):
-                # Some values may be missing, and the _FillValue=" " cannot be casted as an integer.
-                # so, we replace missing values with a 999:
-                val = da.astype(str).values
-                # val[np.where(val == 'nan')] = '999'
-                val[val == 'nan'] = '999'
-                da.values = val
-            da = cast_this(da, float)
-            da = cast_this(da, int)
-
-        if v in DATA_TYPES['data']['datetime'] and da.dtype == "O":  # Object
-            if (
-                    "conventions" in da.attrs
-                    and da.attrs["conventions"] == "YYYYMMDDHHMISS"
-            ):
-                if da.size != 0:
-                    if len(da.dims) <= 1:
-                        val = da.astype(str).values.astype("U14")
-                        # This should not happen, but still ! That's real world data
-                        val[val == "              "] = "nan"
-                        da.values = pd.to_datetime(val, format="%Y%m%d%H%M%S")
-                    else:
-                        s = da.stack(dummy_index=da.dims)
-                        val = s.astype(str).values.astype("U14")
-                        # This should not happen, but still ! That's real world data
-                        val[val == "              "] = "nan"
-                        s.values = pd.to_datetime(val, format="%Y%m%d%H%M%S")
-                        da.values = s.unstack("dummy_index")
-                    da = cast_this(da, 'datetime64[ns]')
-                else:
-                    da = cast_this(da, 'datetime64[ns]')
-
-            elif v == "SCIENTIFIC_CALIB_DATE":
-                da = cast_this(da, str)
-                s = da.stack(dummy_index=da.dims)
-                s.values = pd.to_datetime(s.values, format="%Y%m%d%H%M%S")
-                da.values = (s.unstack("dummy_index")).values
-                da = cast_this(da, 'datetime64[ns]')
-
-        if "QC" in v and "PROFILE" not in v and "QCTEST" not in v:
-            if da.dtype == "O":  # convert object to string
-                da = cast_this(da, str)
-
-            # Address weird string values:
-            # (replace missing or nan values by a '0' that will be cast as an integer later
-            if da.dtype == float:
-                val = da.astype(str).values
-                val[np.where(val == 'nan')] = '0'
-                da.values = val
-                da = cast_this(da, float)
-
-            if da.dtype == "<U3":  # string, len 3 because of a 'nan' somewhere
-                ii = (
-                        da == "   "
-                )  # This should not happen, but still ! That's real world data
-                da = xr.where(ii, "0", da)
-
-                ii = (
-                        da == "nan"
-                )  # This should not happen, but still ! That's real world data
-                da = xr.where(ii, "0", da)
-
-                # Get back to regular U1 string
-                da = cast_this(da, np.dtype("U1"))
-
-            if da.dtype == "<U1":  # string
-                ii = (
-                        da == ""
-                )  # This should not happen, but still ! That's real world data
-                da = xr.where(ii, "0", da)
-
-                ii = (
-                        da == " "
-                )  # This should not happen, but still ! That's real world data
-                da = xr.where(ii, "0", da)
-
-                ii = (
-                        da == "n"
-                )  # This should not happen, but still ! That's real world data
-                da = xr.where(ii, "0", da)
-
-            # finally convert QC strings to integers:
-            da = cast_this(da, int)
-
-        if "DATA_MODE" in v:
-            da = cast_this(da, '<U1')
-
-        if da.dtype != "O":
-            da.attrs["casted"] = 1
-
-        return da
-
-    for v in ds.variables:
-        if overwrite or ('casted' in ds[v].attrs and ds[v].attrs['casted'] == 0):
-            try:
-                ds[v] = cast_this_da(ds[v], v)
-            except Exception:
-                print("Oops!", sys.exc_info()[0], "occurred.")
-                print("Fail to cast: %s " % v)
-                print("Encountered unique values:", np.unique(ds[v]))
-                raise
-
-    return ds
-
-
-def log_argopy_callerstack(level='debug'):
-    """log the caller’s stack"""
-    froot = str(pathlib.Path(__file__).parent.resolve())
-    for ideep, frame in enumerate(inspect.stack()[1:]):
-        if os.path.join('argopy', 'argopy') in frame.filename:
-            # msg = ["└─"]
-            # [msg.append("─") for ii in range(ideep)]
-            msg = [""]
-            [msg.append("  ") for ii in range(ideep)]
-            msg.append("└─ %s:%i -> %s" % (frame.filename.replace(froot, ''), frame.lineno, frame.function))
-            msg = "".join(msg)
-            if level == "info":
-                log.info(msg)
-            elif level == "debug":
-                log.debug(msg)
-            elif level == "warning":
-                log.warning(msg)
-
-
-class ArgoDocs:
-    """ADMT documentation helper class
-
-    Examples
-    --------
-    >>> ArgoDocs().list
-    >>> ArgoDocs().search("CDOM")
-    >>> ArgoDocs().search("CDOM", where='abstract')
-
-    >>> ArgoDocs(35385)
-    >>> ArgoDocs(35385).ris
-    >>> ArgoDocs(35385).abstract
-    >>> ArgoDocs(35385).show()
-    >>> ArgoDocs(35385).open_pdf()
-    >>> ArgoDocs(35385).open_pdf(page=12)
-
-    """
-    _catalogue = [
-        {
-            "category": "Argo data formats",
-            "title": "Argo user's manual",
-            "doi": "10.13155/29825",
-            "id": 29825
-        },
-        {
-            "category": "Quality control",
-            "title": "Argo Quality Control Manual for CTD and Trajectory Data",
-            "doi": "10.13155/33951",
-            "id": 33951
-        },
-        {
-            "category": "Quality control",
-            "title": "Argo quality control manual for dissolved oxygen concentration",
-            "doi": "10.13155/46542",
-            "id": 46542
-        },
-        {
-            "category": "Quality control",
-            "title": "Argo quality control manual for biogeochemical data",
-            "doi": "10.13155/40879",
-            "id": 40879
-        },
-        {
-            "category": "Quality control",
-            "title": "BGC-Argo quality control manual for the Chlorophyll-A concentration",
-            "doi": "10.13155/35385",
-            "id": 35385
-        },
-        {
-            "category": "Quality control",
-            "title": "BGC-Argo quality control manual for nitrate concentration",
-            "doi": "10.13155/84370",
-            "id": 84370
-        },
-        {
-            "category": "Quality control",
-            "title": "Quality control for BGC-Argo radiometry",
-            "doi": "10.13155/62466",
-            "id": 62466
-        },
-        {
-            "category": "Cookbooks",
-            "title": "Argo DAC profile cookbook",
-            "doi": "10.13155/41151",
-            "id": 41151
-        },
-        {
-            "category": "Cookbooks",
-            "title": "Argo DAC trajectory cookbook",
-            "doi": "10.13155/29824",
-            "id": 29824
-        },
-        {
-            "category": "Cookbooks",
-            "title": "DMQC Cookbook for Core Argo parameters",
-            "doi": "10.13155/78994",
-            "id": 78994
-        },
-        {
-            "category": "Cookbooks",
-            "title": "Processing Argo oxygen data at the DAC level",
-            "doi": "10.13155/39795",
-            "id": 39795
-        },
-        {
-            "category": "Cookbooks",
-            "title": "Processing Bio-Argo particle backscattering at the DAC level",
-            "doi": "10.13155/39459",
-            "id": 39459
-        },
-        {
-            "category": "Cookbooks",
-            "title": "Processing BGC-Argo chlorophyll-A concentration at the DAC level",
-            "doi": "10.13155/39468",
-            "id": 39468
-        },
-        {
-            "category": "Cookbooks",
-            "title": "Processing Argo measurement timing information at the DAC level",
-            "doi": "10.13155/47998",
-            "id": 47998
-        },
-        {
-            "category": "Cookbooks",
-            "title": "Processing BGC-Argo CDOM concentration at the DAC level",
-            "doi": "10.13155/54541",
-            "id": 54541
-        },
-        {
-            "category": "Cookbooks",
-            "title": "Processing Bio-Argo nitrate concentration at the DAC Level",
-            "doi": "10.13155/46121",
-            "id": 46121
-        },
-        {
-            "category": "Cookbooks",
-            "title": "Processing BGC-Argo Radiometric data at the DAC level",
-            "doi": "10.13155/51541",
-            "id": 51541
-        },
-        {
-            "category": "Cookbooks",
-            "title": "Processing BGC-Argo pH data at the DAC level",
-            "doi": "10.13155/57195",
-            "id": 57195
-        },
-        {
-            "category": "Cookbooks",
-            "title": "Description of the Argo GDAC File Checks: Data Format and Consistency Checks",
-            "doi": "10.13155/46120",
-            "id": 46120
-        },
-        {
-            "category": "Cookbooks",
-            "title": "Description of the Argo GDAC File Merge Process",
-            "doi": "10.13155/52154",
-            "id": 52154
-        },
-        {
-            "category": "Cookbooks",
-            "title": "BGC-Argo synthetic profile file processing and format on Coriolis GDAC",
-            "doi": "10.13155/55637",
-            "id": 55637
-        },
-        {
-            "category": "Cookbooks",
-            "title": "Argo GDAC cookbook",
-            "doi": "10.13155/46202",
-            "id": 46202
-        },
-        {
-            "category": "Cookbooks",
-            "title": "Processing BGC-Argo pH data at the DAC level",
-            "doi": "10.13155/57195",
-            "id": 57195
-        },
-        {
-            "category": "Cookbooks",
-            "title": "Processing BGC-Argo nitrate concentration at the DAC Level",
-            "doi": "10.13155/46121",
-            "id": 46121
-        },
-    ]
-
-    class RIS:
-        """RIS file structure from TXT file"""
-
-        def __init__(self, file=None, fs=None):
-            self.record = None
-            self.fs = fs
-            if file:
-                self.parse(file)
-
-        def parse(self, file):
-            """Parse input file"""
-            # log.debug(file)
-
-            with self.fs.open(file, 'r', encoding="utf-8") as f:
-                TXTlines = f.readlines()
-            lines = []
-            # Eliminate blank lines
-            for line in TXTlines:
-                line = line.strip()
-                if len(line) > 0:
-                    lines.append(line)
-            TXTlines = lines
-
-            #
-            record = {}
-            for line in TXTlines:
-                # print("\n>", line)
-                if len(line) > 2:
-                    if line[2] == " ":
-                        tag = line[0:2]
-                        field = line[3:]
-                        # print("ok", {tag: field})
-                        record[tag] = [field]
-                    else:
-                        # print("-", line)
-                        record[tag].append(line)
-                elif len(line) == 2:
-                    record[line] = []
-                # else:
-                # print("*", line)
-
-            for key in record.keys():
-                record[key] = "; ".join(record[key])
-
-            self.record = record
-
-    @lru_cache
-    def __init__(self, docid=None, cache=False):
-        from .stores import httpstore
-
-        self.docid = None
-        self._ris = None
-        self._risfile = None
-        self._fs = httpstore(cache=cache, cachedir=OPTIONS['cachedir'])
-        self._doiserver = "https://dx.doi.org"
-        self._archimer = "https://archimer.ifremer.fr"
-
-        if isinstance(docid, int):
-            if docid in [doc['id'] for doc in self._catalogue]:
-                self.docid = docid
-            else:
-                raise ValueError("Unknown document id")
-        elif isinstance(docid, str):
-            start_with = lambda f, x: f[0:len(x)] == x if len(x) <= len(f) else False  # noqa: E731
-            if start_with(docid, '10.13155/') and docid in [doc['doi'] for doc in self._catalogue]:
-                self.docid = [doc['id'] for doc in self._catalogue if docid == doc['doi']][0]
-            else:
-                raise ValueError("'docid' must be an integer or a valid Argo DOI")
-
-    def __repr__(self):
-        summary = ["<argopy.ArgoDocs>"]
-        if self.docid is not None:
-            doc = [doc for doc in self._catalogue if doc['id'] == self.docid][0]
-            summary.append("Title: %s" % doc['title'])
-            summary.append("DOI: %s" % doc['doi'])
-            summary.append("url: https://dx.doi.org/%s" % doc['doi'])
-            summary.append("last pdf: %s" % self.pdf)
-            if 'AF' in self.ris:
-                summary.append("Authors: %s" % self.ris['AF'])
-            summary.append("Abstract: %s" % self.ris['AB'])
-        else:
-            summary.append("- %i documents with a DOI are available in the catalogue" % len(self._catalogue))
-            summary.append("- Use the method 'search' to find a document id")
-            summary.append("- Use the property 'list' to check out the catalogue")
-        return "\n".join(summary)
-
-    @property
-    def list(self):
-        """List of all available documents as a :class:`pandas.DataFrame`"""
-        return pd.DataFrame(self._catalogue)
-
-    @property
-    def js(self):
-        """Internal json record for a document"""
-        if self.docid is not None:
-            return [doc for doc in self._catalogue if doc['id'] == self.docid][0]
-        else:
-            raise ValueError("Select a document first !")
-
-    @property
-    def ris(self):
-        """RIS record of a document"""
-        if self.docid is not None:
-            if self._ris is None:
-                # Fetch RIS metadata for this document:
-                import re
-                file = self._fs.download_url("%s/%s" % (self._doiserver, self.js['doi']))
-                x = re.search(r'<a target="_blank" href="(https?:\/\/([^"]*))"\s+([^>]*)rel="nofollow">TXT<\/a>',
-                              str(file))
-                export_txt_url = x[1].replace("https://archimer.ifremer.fr", self._archimer)
-                self._risfile = export_txt_url
-                self._ris = self.RIS(export_txt_url, fs=self._fs).record
-            return self._ris
-        else:
-            raise ValueError("Select a document first !")
-
-    @property
-    def abstract(self):
-        """Abstract of a document"""
-        if self.docid is not None:
-            return self.ris['AB']
-        else:
-            raise ValueError("Select a document first !")
-
-    @property
-    def pdf(self):
-        """Link to the online pdf version of a document"""
-        if self.docid is not None:
-            return self.ris['UR']
-        else:
-            raise ValueError("Select a document first !")
-
-    def show(self, height=800):
-        """Insert document in pdf in a notebook cell
-
-        Parameters
-        ----------
-        height: int
-            Height in pixels of the cell
-        """
-        if self.docid is not None:
-            from IPython.core.display import HTML
-            return HTML(
-                '<embed src="%s" type="application/pdf" width="100%%" height="%ipx" />' % (self.ris['UR'], height))
-        else:
-            raise ValueError("Select a document first !")
-
-    def open_pdf(self, page=None, url_only=False):
-        """Open document in new browser tab
-
-        Parameters
-        ----------
-        page: int, optional
-            Open directly a specific page number
-        """
-        url = self.pdf
-        url += '#view=FitV&pagemode=thumbs'
-        if page:
-            url += '&page=%i' % page
-        if self.docid is not None:
-            if not url_only:
-                import webbrowser
-                webbrowser.open_new(url)
-            else:
-                return url
-        else:
-            raise ValueError("Select a document first !")
-
-    def search(self, txt, where='title'):
-        """Search for string in all documents title or abstract
-
-        Parameters
-        ----------
-        txt: str
-        where: str, default='title'
-            Where to search, can be 'title' or 'abstract'
-
-        Returns
-        -------
-        list
-
-        """
-        results = []
-        for doc in self.list.iterrows():
-            docid = doc[1]['id']
-            if where == 'title':
-                if txt.lower() in ArgoDocs(docid).js['title'].lower():
-                    results.append(docid)
-            elif where == 'abstract':
-                if txt.lower() in ArgoDocs(docid).abstract.lower():
-                    results.append(docid)
-        return results
-
-
-def drop_variables_not_in_all_datasets(ds_collection):
-    """Drop variables that are not in all datasets (the lowest common denominator)
-
-    Parameters
-    ----------
-    list of :class:`xr.DataSet`
-
-    Returns
-    -------
-    list of :class:`xr.DataSet`
-    """
-
-    # List all possible data variables:
-    vlist = []
-    for res in ds_collection:
-        [vlist.append(v) for v in list(res.data_vars)]
-    vlist = np.unique(vlist)
-
-    # Check if each variables are in each datasets:
-    ishere = np.zeros((len(vlist), len(ds_collection)))
-    for ir, res in enumerate(ds_collection):
-        for iv, v in enumerate(res.data_vars):
-            for iu, u in enumerate(vlist):
-                if v == u:
-                    ishere[iu, ir] = 1
-
-    # List of dataset with missing variables:
-    # ir_missing = np.sum(ishere, axis=0) < len(vlist)
-    # List of variables missing in some dataset:
-    iv_missing = np.sum(ishere, axis=1) < len(ds_collection)
-    if len(iv_missing) > 0:
-        log.debug("Dropping these variables that are missing from some dataset in this list: %s" % vlist[iv_missing])
-
-    # List of variables to keep
-    iv_tokeep = np.sum(ishere, axis=1) == len(ds_collection)
-    for ir, res in enumerate(ds_collection):
-        #         print("\n", res.attrs['Fetched_uri'])
-        v_to_drop = []
-        for iv, v in enumerate(res.data_vars):
-            if v not in vlist[iv_tokeep]:
-                v_to_drop.append(v)
-        ds_collection[ir] = ds_collection[ir].drop_vars(v_to_drop)
-    return ds_collection
-
-
-def fill_variables_not_in_all_datasets(ds_collection, concat_dim='rows'):
-    """Add empty variables to dataset so that all the collection have the same data_vars and coords
-
-    This is to make sure that the collection of dataset can be concatenated
-
-    Parameters
-    ----------
-    list of :class:`xr.DataSet`
-
-    Returns
-    -------
-    list of :class:`xr.DataSet`
-    """
-    def first_variable_with_concat_dim(this_ds, concat_dim='rows'):
-        """Return the 1st variable in the collection that have the concat_dim in dims"""
-        first = None
-        for v in this_ds.data_vars:
-            if concat_dim in this_ds[v].dims:
-                first = v
-                pass
-        return first
-
-    def fillvalue(da):
-        """ Return fillvalue for a dataarray """
-        # https://docs.scipy.org/doc/numpy/reference/generated/numpy.dtype.kind.html#numpy.dtype.kind
-        if da.dtype.kind in ["U"]:
-            fillvalue = " "
-        elif da.dtype.kind == "i":
-            fillvalue = 99999
-        elif da.dtype.kind == "M":
-            fillvalue = np.datetime64("NaT")
-        else:
-            fillvalue = np.nan
-        return fillvalue
-
-    # List all possible data variables:
-    vlist = []
-    for res in ds_collection:
-        [vlist.append(v) for v in list(res.variables) if concat_dim in res[v].dims]
-    vlist = np.unique(vlist)
-    # log.debug('variables', vlist)
-
-    # List all possible coordinates:
-    clist = []
-    for res in ds_collection:
-        [clist.append(c) for c in list(res.coords) if concat_dim in res[c].dims]
-    clist = np.unique(clist)
-    # log.debu('coordinates', clist)
-
-    # Get the first occurrence of each variable, to be used as a template for attributes and dtype
-    meta = {}
-    for ir, ds in enumerate(ds_collection):
-        for v in vlist:
-            if v in ds.variables:
-                meta[v] = {'attrs': ds[v].attrs, 'dtype': ds[v].dtype, 'fill_value': fillvalue(ds[v])}
-    # [log.debug(meta[m]) for m in meta.keys()]
-
-    # Add missing variables to dataset
-    datasets = [ds.copy() for ds in ds_collection]
-    for ir, ds in enumerate(datasets):
-        for v in vlist:
-            if v not in ds.variables:
-                like = ds[first_variable_with_concat_dim(ds, concat_dim=concat_dim)]
-                datasets[ir][v] = xr.full_like(like, fill_value=meta[v]['fill_value'], dtype=meta[v]['dtype'])
-                datasets[ir][v].attrs = meta[v]['attrs']
-
-    # Make sure that all datasets have the same set of coordinates
-    results = []
-    for ir, ds in enumerate(datasets):
-        results.append(datasets[ir].set_coords(clist))
-
-    #
-    return results
->>>>>>> 04e5eb2d
+    )