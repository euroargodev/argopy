--- conflicted
+++ resolved
@@ -569,7 +569,6 @@
         print(f"{k}: {v}", file=file)
 
 
-<<<<<<< HEAD
 def check_gdac_path(path, errors='ignore'):
     """ Check if a path has the expected GDAC ftp structure
 
@@ -656,8 +655,6 @@
         return False
 
 
-=======
->>>>>>> 3a8e35ba
 def isconnected(host="https://www.ifremer.fr", maxtry=10):
     """ check if we have a live internet connection
 
