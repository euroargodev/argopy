--- conflicted
+++ resolved
@@ -1404,7 +1404,6 @@
         [env.pop(k) for k in remove_after]
 
 
-<<<<<<< HEAD
 def toYearFraction(date: pd._libs.tslibs.timestamps.Timestamp = pd.to_datetime('now')):
     """ Compute decimal year
 
@@ -1459,7 +1458,8 @@
         grid_long[bottom_long] = 360 + grid_long[bottom_long]
 
     return grid_long
-=======
+
+
 def wmo2box(wmo_id: int):
     """ Convert WMO square box number into a latitude/longitude box
 
@@ -1509,5 +1509,4 @@
         lat_max = -nearest_to_the_Equator_latitude*dd
 
     box = [lon_min, lon_max, lat_min, lat_max]
-    return box
->>>>>>> deb0a8e5
+    return box