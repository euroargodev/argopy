import sys
import numpy as np
import pandas as pd
import xarray as xr
from sklearn import preprocessing

try:
    import gsw
    with_gsw = True
except ModuleNotFoundError:
    with_gsw = False

from argopy.utilities import linear_interpolation_remap
from argopy.errors import InvalidDatasetStructure


@xr.register_dataset_accessor('argo')
class ArgoAccessor:
    """

        Class registered under scope ``argo`` to access a :class:`xarray.Dataset` object.

        - Ensure all variables are of the Argo required dtype with:

            ds.argo.cast_types()

        - Convert a collection of points into a collection of profiles:

            ds.argo.point2profile()

        - Convert a collection of profiles to a collection of points:

            ds.argo.profile2point()

     """

    def __init__(self, xarray_obj):
        """ Init """
        self._obj = xarray_obj
        self._added = list()  # Will record all new variables added by argo
        # Variables present in the initial dataset
        self._vars = list(xarray_obj.variables.keys())
        # Store the initial list of dimensions
        self._dims = list(xarray_obj.dims.keys())
        self.encoding = xarray_obj.encoding
        self.attrs = xarray_obj.attrs

        if 'N_PROF' in self._dims:
            self._type = 'profile'
        elif 'N_POINTS' in self._dims:
            self._type = 'point'
        else:
            raise InvalidDatasetStructure(
                "Argo dataset structure not recognised")

        if 'PRES_ADJUSTED' in self._vars:
            self._mode = 'expert'
        elif 'PRES' in self._vars:
            self._mode = 'standard'
        else:
            raise InvalidDatasetStructure(
                "Argo dataset structure not recognised")

    def _add_history(self, txt):
        if 'history' in self._obj.attrs:
            self._obj.attrs['history'] += "; %s" % txt
        else:
            self._obj.attrs['history'] = txt

    def cast_types(self):
        """ Make sure variables are of the appropriate types

            This is hard coded, but should be retrieved from an API somewhere
            Should be able to handle all possible variables encountered in the Argo dataset
        """
        ds = self._obj

        list_str = ['PLATFORM_NUMBER', 'DATA_MODE', 'DIRECTION', 'DATA_CENTRE', 'DATA_TYPE', 'FORMAT_VERSION',
                    'HANDBOOK_VERSION',
                    'PROJECT_NAME', 'PI_NAME', 'STATION_PARAMETERS', 'DATA_CENTER', 'DC_REFERENCE',
                    'DATA_STATE_INDICATOR',
                    'PLATFORM_TYPE', 'FIRMWARE_VERSION', 'POSITIONING_SYSTEM', 'PROFILE_PRES_QC', 'PROFILE_PSAL_QC',
                    'PROFILE_TEMP_QC',
                    'PARAMETER', 'SCIENTIFIC_CALIB_EQUATION', 'SCIENTIFIC_CALIB_COEFFICIENT',
                    'SCIENTIFIC_CALIB_COMMENT',
                    'HISTORY_INSTITUTION', 'HISTORY_STEP', 'HISTORY_SOFTWARE', 'HISTORY_SOFTWARE_RELEASE',
                    'HISTORY_REFERENCE', 'HISTORY_QCTEST',
                    'HISTORY_ACTION', 'HISTORY_PARAMETER', 'VERTICAL_SAMPLING_SCHEME', 'FLOAT_SERIAL_NO']
        list_int = ['PLATFORM_NUMBER', 'WMO_INST_TYPE',
                    'WMO_INST_TYPE', 'CYCLE_NUMBER', 'CONFIG_MISSION_NUMBER']
        list_datetime = ['REFERENCE_DATE_TIME', 'DATE_CREATION', 'DATE_UPDATE',
                         'JULD', 'JULD_LOCATION', 'SCIENTIFIC_CALIB_DATE', 'HISTORY_DATE']

        def cast_this(da, type):
            """ Low-level casting of DataArray values """
            try:
                da.values = da.values.astype(type)
                da.attrs['casted'] = 1
            except Exception:
                print("Oops!", sys.exc_info()[0], "occured.")
                print("Fail to cast: ", da.dtype,
                      "into:", type, "for: ", da.name)
                print("Encountered unique values:", np.unique(da))
            return da

        def cast_this_da(da):
            """ Cast any DataArray """
            da.attrs['casted'] = 0
            if v in list_str and da.dtype == 'O':  # Object
                da = cast_this(da, str)

            if v in list_int:  # and da.dtype == 'O':  # Object
                da = cast_this(da, int)

            if v in list_datetime and da.dtype == 'O':  # Object
                if 'conventions' in da.attrs and da.attrs['conventions'] == 'YYYYMMDDHHMISS':
                    if da.size != 0:
                        if len(da.dims) <= 1:
                            val = da.astype(str).values.astype('U14')
                            # This should not happen, but still ! That's real world data
                            val[val == '              '] = 'nan'
                            da.values = pd.to_datetime(
                                val, format='%Y%m%d%H%M%S')
                        else:
                            s = da.stack(dummy_index=da.dims)
                            val = s.astype(str).values.astype('U14')
                            # This should not happen, but still ! That's real world data
                            val[val == '              '] = 'nan'
                            s.values = pd.to_datetime(
                                val, format='%Y%m%d%H%M%S')
                            da.values = s.unstack('dummy_index')
                        da = cast_this(da, np.datetime64)
                    else:
                        da = cast_this(da, np.datetime64)

                elif v == 'SCIENTIFIC_CALIB_DATE':
                    da = cast_this(da, str)
                    s = da.stack(dummy_index=da.dims)
                    s.values = pd.to_datetime(s.values, format='%Y%m%d%H%M%S')
                    da.values = (s.unstack('dummy_index')).values
                    da = cast_this(da, np.datetime64)

            if "QC" in v and "PROFILE" not in v and "QCTEST" not in v:
                if da.dtype == 'O':  # convert object to string
                    da = cast_this(da, str)

                # Address weird string values:
                # (replace missing or nan values by a '0' that will be cast as an integer later

                if da.dtype == '<U3':  # string, len 3 because of a 'nan' somewhere
                    ii = da == '   '  # This should not happen, but still ! That's real world data
                    da = xr.where(ii, '0', da)

                    ii = da == 'nan'  # This should not happen, but still ! That's real world data
                    da = xr.where(ii, '0', da)

                    # Get back to regular U1 string
                    da = cast_this(da, np.dtype('U1'))

                if da.dtype == '<U1':  # string
                    ii = da == ''  # This should not happen, but still ! That's real world data
                    da = xr.where(ii, '0', da)

                    ii = da == ' '  # This should not happen, but still ! That's real world data
                    da = xr.where(ii, '0', da)

                    ii = da == 'n'  # This should not happen, but still ! That's real world data
                    da = xr.where(ii, '0', da)

                # finally convert QC strings to integers:
                da = cast_this(da, int)

            if da.dtype != 'O':
                da.attrs['casted'] = 1

            return da

        for v in ds.data_vars:
            try:
                ds[v] = cast_this_da(ds[v])
            except Exception:
                print("Oops!", sys.exc_info()[0], "occurred.")
                print("Fail to cast: %s " % v)
                print("Encountered unique values:", np.unique(ds[v]))
                raise

        return ds

    def filter_data_mode(self, keep_error: bool = True, errors: str = 'raise'):
        """ Filter variables according to their data mode

            This applies to <PARAM> and <PARAM_QC>

            For data mode 'R' and 'A': keep <PARAM> (eg: 'PRES', 'TEMP' and 'PSAL')
            For data mode 'D': keep <PARAM_ADJUSTED> (eg: 'PRES_ADJUSTED', 'TEMP_ADJUSTED' and 'PSAL_ADJUSTED')

        Parameters
        ----------
        keep_error: bool, optional
            If true (default) keep the measurements error fields or not.

        errors: {'raise','ignore'}, optional
            If 'raise' (default), raises a InvalidDatasetStructure error if any of the expected dataset variables is
            not found. If 'ignore', fails silently and return unmodified dataset.

        Returns
        -------
        :class:`xarray.Dataset`
        """
        if self._type != 'point':
            raise InvalidDatasetStructure(
                "Method only available to a collection of points")

        #########
        # Sub-functions
        #########
        def safe_where_eq(xds, key, value):
            # xds.where(xds[key] == value, drop=True) is not safe to empty time variables, cf issue #64
            try:
                return xds.where(xds[key] == value, drop=True)
            except ValueError as v:
                if v.args[0] == ("zero-size array to reduction operation "
                                 "minimum which has no identity"):
                    # A bug in xarray will cause a ValueError if trying to
                    # decode the times in a NetCDF file with length 0.
                    # See:
                    # https://github.com/pydata/xarray/issues/1329
                    # https://github.com/euroargodev/argopy/issues/64
                    # Here, we just need to return an empty array
                    TIME = xds['TIME']
                    xds = xds.drop_vars('TIME')
                    xds = xds.where(xds[key] == value, drop=True)
                    xds['TIME'] = xr.DataArray(np.arange(len(xds['N_POINTS'])), dims='N_POINTS',
                                               attrs=TIME.attrs).astype(np.datetime64)
                    xds = xds.set_coords('TIME')
                    return xds

        def ds_split_datamode(xds):
            """ Create one dataset for each of the data_mode

                Split full dataset into 3 datasets
            """
            # Real-time:
<<<<<<< HEAD
            argo_r = safe_where_eq(xds, 'DATA_MODE', 'R')
=======
            argo_r = xds.where(xds['DATA_MODE'] == 'R', drop=True)
>>>>>>> e16c432b
            for v in plist:
                vname = v.upper() + '_ADJUSTED'
                if vname in argo_r:
                    argo_r = argo_r.drop_vars(vname)
                vname = v.upper() + '_ADJUSTED_QC'
                if vname in argo_r:
                    argo_r = argo_r.drop_vars(vname)
                vname = v.upper() + '_ADJUSTED_ERROR'
                if vname in argo_r:
                    argo_r = argo_r.drop_vars(vname)
            # Real-time adjusted:
<<<<<<< HEAD
            argo_a = safe_where_eq(xds, 'DATA_MODE', 'A')
=======
            argo_a = xds.where(xds['DATA_MODE'] == 'A', drop=True)
>>>>>>> e16c432b
            for v in plist:
                vname = v.upper()
                if vname in argo_a:
                    argo_a = argo_a.drop_vars(vname)
                vname = v.upper() + '_QC'
                if vname in argo_a:
                    argo_a = argo_a.drop_vars(vname)
            # Delayed mode:
<<<<<<< HEAD
            argo_d = safe_where_eq(xds, 'DATA_MODE', 'D')
=======
            argo_d = xds.where(xds['DATA_MODE'] == 'D', drop=True)
>>>>>>> e16c432b
            return argo_r, argo_a, argo_d

        def fill_adjusted_nan(ds, vname):
            """Fill in the adjusted field with the non-adjusted wherever it is NaN

               Ensure to have values even for bad QC data in delayed mode
            """
            ii = ds.where(
                np.isnan(ds[vname + '_ADJUSTED']), drop=1)['N_POINTS']
            ds[vname + '_ADJUSTED'].loc[dict(N_POINTS=ii)
                                        ] = ds[vname].loc[dict(N_POINTS=ii)]
            return ds

        def new_arrays(argo_r, argo_a, argo_d, vname):
            """ Merge the 3 datasets into a single one with the appropriate fields

                Homogeneise variable names.
                Based on xarray merge function with ’no_conflicts’: only values
                which are not null in both datasets must be equal. The returned
                dataset then contains the combination of all non-null values.

                Return a xarray.DataArray
            """
            DS = xr.merge(
                (argo_r[vname],
                 argo_a[vname + '_ADJUSTED'].rename(vname),
                 argo_d[vname + '_ADJUSTED'].rename(vname)))
            DS_QC = xr.merge((
                argo_r[vname + '_QC'],
                argo_a[vname + '_ADJUSTED_QC'].rename(vname + '_QC'),
                argo_d[vname + '_ADJUSTED_QC'].rename(vname + '_QC')))
            if keep_error:
                DS_ERROR = xr.merge((
                    argo_a[vname + '_ADJUSTED_ERROR'].rename(vname + '_ERROR'),
                    argo_d[vname + '_ADJUSTED_ERROR'].rename(vname + '_ERROR')))
                DS = xr.merge((DS, DS_QC, DS_ERROR))
            else:
                DS = xr.merge((DS, DS_QC))
            return DS

        #########
        # filter
        #########
        ds = self._obj
        if 'DATA_MODE' not in ds:
            if errors:
                raise InvalidDatasetStructure(
                    "Method only available for dataset with a 'DATA_MODE' variable ")
            else:
                # todo should raise a warning instead ?
                return ds

        # Define variables to filter:
        possible_list = ['PRES',
                         'TEMP',
                         'PSAL',
                         'DOXY',
                         'CHLA',
                         'BBP532',
                         'BBP700',
                         'DOWNWELLING_PAR',
                         'DOWN_IRRADIANCE380',
                         'DOWN_IRRADIANCE412',
                         'DOWN_IRRADIANCE490']
        plist = [p for p in possible_list if p in ds.data_vars]

        # Create one dataset for each of the data_mode:
        argo_r, argo_a, argo_d = ds_split_datamode(ds)

        # Fill in the adjusted field with the non-adjusted wherever it is NaN
        for v in plist:
            argo_d = fill_adjusted_nan(argo_d, v.upper())

        # Drop QC fields in delayed mode dataset:
        for v in plist:
            vname = v.upper()
            if vname in argo_d:
                argo_d = argo_d.drop_vars(vname)
            vname = v.upper() + '_QC'
            if vname in argo_d:
                argo_d = argo_d.drop_vars(vname)

        # Create new arrays with the appropriate variables:
        vlist = [new_arrays(argo_r, argo_a, argo_d, v) for v in plist]

        # Create final dataset by merging all available variables
        final = xr.merge(vlist)

        # Merge with all other variables:
        other_variables = list(set([v for v in list(
            ds.data_vars) if 'ADJUSTED' not in v]) - set(list(final.data_vars)))
        # other_variables.remove('DATA_MODE')  # Not necessary anymore
        for p in other_variables:
            final = xr.merge((final, ds[p]))

        final.attrs = ds.attrs
        final.argo._add_history('Variables filtered according to DATA_MODE')
        final = final[np.sort(final.data_vars)]

        # Cast data types and add attributes:
        final = final.argo.cast_types()

        return final

    def filter_qc(self, QC_list=[1, 2], drop=True, mode='all', mask=False):
        """ Filter data set according to QC values

            Mask the dataset for points where 'all' or 'any' of the QC fields has a value in the list of
            integer QC flags.

            This method can return the filtered dataset or the filter mask.
        """
        if self._type != 'point':
            raise InvalidDatasetStructure(
                "Method only available to a collection of points")

        if mode not in ['all', 'any']:
            raise ValueError("Mode must 'all' or 'any'")

        this = self._obj

        # Extract QC fields:
        QC_fields = []
        for v in this.data_vars:
            if "QC" in v and "PROFILE" not in v:
                QC_fields.append(v)
        QC_fields = this[QC_fields]
        for v in QC_fields.data_vars:
            QC_fields[v] = QC_fields[v].astype(int)

        # Now apply filter
        this_mask = xr.DataArray(np.zeros_like(QC_fields['N_POINTS']), dims=['N_POINTS'],
                                 coords={'N_POINTS': QC_fields['N_POINTS']})
        for v in QC_fields.data_vars:
            for qc in QC_list:
                this_mask += QC_fields[v] == qc
        if mode == 'all':
            this_mask = this_mask == len(QC_fields)  # all
        else:
            this_mask = this_mask >= 1  # any

        if not mask:
            this = this.where(this_mask, drop=drop)
            for v in this.data_vars:
                if "QC" in v and "PROFILE" not in v:
                    this[v] = this[v].astype(int)
            this.argo._add_history('Variables selected according to QC')
            this = this.argo.cast_types()
            return this
        else:
            return this_mask

    def uid(self, wmo_or_uid, cyc=None, direction=None):
        """ UID encoder/decoder

        Parameters
        ----------
        int
            WMO number (to encode) or UID (to decode)
        cyc: int, optional
            Cycle number (to encode), not used to decode
        direction: str, optional
            Direction of the profile, must be 'A' (Ascending) or 'D' (Descending)

        Returns
        -------
        int or tuple of int

        Examples
        --------
        unique_float_profile_id = uid(690024,13,'A') # Encode
        wmo, cyc, drc = uid(unique_float_profile_id) # Decode
        """
        le = preprocessing.LabelEncoder()
        le.fit(['A', 'D'])

        def encode_direction(x):
            y = 1 - le.transform(x)
            return np.where(y == 0, -1, y)

        def decode_direction(x):
            y = 1 - np.where(x == -1, 0, x)
            return le.inverse_transform(y)

        offset = 1e5

        if cyc is not None:
            # ENCODER
            if direction is not None:
                return encode_direction(direction) * np.vectorize(int)(offset * wmo_or_uid + cyc).ravel()
            else:
                return np.vectorize(int)(offset * wmo_or_uid + cyc).ravel()
        else:
            # DECODER
            drc = decode_direction(np.sign(wmo_or_uid))
            wmo = np.vectorize(int)(np.abs(wmo_or_uid) / offset)
            cyc = -np.vectorize(int)(offset * wmo - np.abs(wmo_or_uid))
            return wmo, cyc, drc

    def point2profile(self):
        """ Transform a collection of points into a collection of profiles

        """
        if self._type != 'point':
            raise InvalidDatasetStructure(
                "Method only available to a collection of points")
        this = self._obj  # Should not be modified

        def fillvalue(da):
            """ Return fillvalue for a dataarray """
            # https://docs.scipy.org/doc/numpy/reference/generated/numpy.dtype.kind.html#numpy.dtype.kind
            if da.dtype.kind in ['U']:
                fillvalue = ' '
            elif da.dtype.kind == 'i':
                fillvalue = 99999
            elif da.dtype.kind == 'M':
                fillvalue = np.datetime64("NaT")
            else:
                fillvalue = np.nan
            return fillvalue

        # Find the number of profiles (N_PROF) and vertical levels (N_LEVELS):
        dummy_argo_uid = xr.DataArray(self.uid(this['PLATFORM_NUMBER'].values,
                                               this['CYCLE_NUMBER'].values,
                                               this['DIRECTION'].values),
                                      dims='N_POINTS',
                                      coords={'N_POINTS': this['N_POINTS']},
                                      name='dummy_argo_uid')
        N_PROF = len(np.unique(dummy_argo_uid))
        # that = this.groupby(dummy_argo_uid)

        N_LEVELS = int(xr.DataArray(np.ones_like(this['N_POINTS'].values),
                                    dims='N_POINTS',
                                    coords={'N_POINTS': this['N_POINTS']})
                       .groupby(dummy_argo_uid).sum().max().values)
        assert N_PROF * N_LEVELS >= len(this['N_POINTS'])

        # Store the initial set of coordinates:
        coords_list = list(this.coords)
        this = this.reset_coords()

        # For each variables, determine if it has unique value by profile,
        # if yes: the transformed variable should be [N_PROF]
        # if no: the transformed variable should be [N_PROF, N_LEVELS]
        count = np.zeros((N_PROF, len(this.data_vars)), 'int')
        for i_prof, grp in enumerate(this.groupby(dummy_argo_uid)):
            i_uid, prof = grp
            for iv, vname in enumerate(this.data_vars):
                count[i_prof, iv] = len(np.unique(prof[vname]))
        # Variables with a unique value for each profiles:
        list_1d = list(np.array(this.data_vars)[
                       count.sum(axis=0) == count.shape[0]])
        # Variables with more than 1 value for each profiles:
        list_2d = list(np.array(this.data_vars)[
                       count.sum(axis=0) != count.shape[0]])

        # Create new empty dataset:
        new_ds = []
        for vname in list_2d:
            new_ds.append(xr.DataArray(np.full((N_PROF, N_LEVELS), fillvalue(this[vname]), dtype=this[vname].dtype),
                                       dims=['N_PROF', 'N_LEVELS'],
                                       coords={'N_PROF': np.arange(N_PROF),
                                               'N_LEVELS': np.arange(N_LEVELS)},
                                       attrs=this[vname].attrs,
                                       name=vname))
        for vname in list_1d:
            new_ds.append(xr.DataArray(np.full((N_PROF,), fillvalue(this[vname]), dtype=this[vname].dtype),
                                       dims=['N_PROF'],
                                       coords={'N_PROF': np.arange(N_PROF)},
                                       attrs=this[vname].attrs,
                                       name=vname))
        new_ds = xr.merge(new_ds)

        # Now fill in each profile values:
        for i_prof, grp in enumerate(this.groupby(dummy_argo_uid)):
            i_uid, prof = grp
            for iv, vname in enumerate(this.data_vars):
                # ['N_PROF', 'N_LEVELS'] array:
                if len(new_ds[vname].dims) == 2:
                    y = new_ds[vname].values
                    x = prof[vname].values
                    try:
                        y[i_prof, 0:len(x)] = x
                    except Exception:
                        print(vname, 'input', x.shape,
                              'output', y[i_prof, :].shape)
                        raise
                    new_ds[vname].values = y
                else:  # ['N_PROF', ] array:
                    y = new_ds[vname].values
                    x = prof[vname].values
                    y[i_prof] = np.unique(x)[0]

        # Restore coordinate variables:
        new_ds = new_ds.set_coords([c for c in coords_list if c in new_ds])

        # Misc formating
        new_ds = new_ds.sortby('TIME')
        new_ds = new_ds.argo.cast_types()
        new_ds = new_ds[np.sort(new_ds.data_vars)]
        new_ds.encoding = self.encoding  # Preserve low-level encoding information
        new_ds.attrs = self.attrs  # Preserve original attributes
        new_ds.argo._add_history('Transformed with point2profile')
        new_ds.argo._type = 'profile'
        return new_ds

    def profile2point(self):
        """ Convert a collection of profiles to a collection of points """
        if self._type != 'profile':
            raise InvalidDatasetStructure(
                "Method only available for a collection of profiles (N_PROF dimemsion)")
        ds = self._obj

        # Remove all variables for which a dimension is length=0 (eg: N_HISTORY)
        dim_list = []
        for v in ds.data_vars:
            dims = ds[v].dims
            for d in dims:
                if len(ds[d]) == 0:
                    dim_list.append(d)
                    break

        # Drop dimensions and associated variables from this dataset
        ds = ds.drop_dims(np.unique(dim_list))

        # Remove any variable that is not with dimensions (N_PROF,) or (N_PROF, N_LEVELS)
        for v in ds:
            dims = list(ds[v].dims)
            dims = ".".join(dims)
            if dims not in ['N_PROF', 'N_PROF.N_LEVELS']:
                ds = ds.drop_vars(v)

        ds, = xr.broadcast(ds)
        ds = ds.stack({'N_POINTS': list(ds.dims)})
        ds = ds.reset_index('N_POINTS').drop_vars(['N_PROF', 'N_LEVELS'])
        possible_coords = ['LATITUDE', 'LONGITUDE', 'TIME', 'JULD', 'N_POINTS']
        for c in [c for c in possible_coords if c in ds.data_vars]:
            ds = ds.set_coords(c)

        # Remove index without data (useless points)
        ds = ds.where(~np.isnan(ds['PRES']), drop=1)
        ds = ds.sortby('TIME')
        ds['N_POINTS'] = np.arange(0, len(ds['N_POINTS']))
        ds = ds.argo.cast_types()
        ds = ds[np.sort(ds.data_vars)]
        ds.encoding = self.encoding  # Preserve low-level encoding information
        ds.attrs = self.attrs  # Preserve original attributes
        ds.argo._add_history('Transformed with profile2point')
        ds.argo._type = 'point'
        return ds

    def interp_std_levels(self, std_lev):
        """ Returns a new dataset interpolated to new inputs levels                 
        
        Parameters
        ----------
        list or np.array 
            Standard levels used for interpolation

        Returns
        -------
        :class:`xarray.Dataset`           
        """

        if (type(std_lev) is np.ndarray) | (type(std_lev) is list):
            std_lev = np.array(std_lev)
            if (np.any(sorted(std_lev) != std_lev)) | (np.any(std_lev < 0)):
                raise ValueError(
                    'Standard levels must be a list or a numpy array of positive and sorted values')
        else:
            raise ValueError(
                'Standard levels must be a list or a numpy array of positive and sorted values')

        if self._type != 'profile':
            raise InvalidDatasetStructure(
                "Method only available for a collection of profiles")

        ds = self._obj

        # Selecting profiles that have a max(pressure) > max(std_lev) to avoid extrapolation in that direction
        # For levels < min(pressure), first level values of the profile are extended to surface.
        i1 = (ds['PRES'].max('N_LEVELS') >= std_lev[-1])
        dsp = ds.where(i1, drop=True)

        # check if any profile is left, ie if any profile match the requested depth
        if (len(dsp['N_PROF']) == 0):
            raise Warning(
                'None of the profiles can be interpolated (not reaching the requested depth range).')
            return None

        # add new vertical dimensions, this has to be in the datasets to apply ufunc later
        dsp['Z_LEVELS'] = xr.DataArray(std_lev, dims={'Z_LEVELS': std_lev})

        # init
        ds_out = xr.Dataset()

        # vars to interpolate
        datavars = [dv for dv in list(dsp.variables) if set(['N_LEVELS', 'N_PROF']) == set(
            dsp[dv].dims) and 'QC' not in dv and 'ERROR' not in dv]
        # coords
        coords = [dv for dv in list(dsp.coords)]
        # vars depending on N_PROF only
        solovars = [dv for dv in list(
            dsp.variables) if dv not in datavars and dv not in coords and 'QC' not in dv and 'ERROR' not in dv]

        for dv in datavars:
            ds_out[dv] = linear_interpolation_remap(
                dsp.PRES, dsp[dv], dsp['Z_LEVELS'], z_dim='N_LEVELS', z_regridded_dim='Z_LEVELS')
        ds_out = ds_out.rename({'remapped': 'PRES_INTERPOLATED'})

        for sv in solovars:
            ds_out[sv] = dsp[sv]

        for co in coords:
            ds_out.coords[co] = dsp[co]

        ds_out = ds_out.drop_vars(['N_LEVELS', 'Z_LEVELS'])
        ds_out = ds_out[np.sort(ds_out.data_vars)]
        ds_out.attrs = self.attrs  # Preserve original attributes
        ds_out.argo._add_history('Interpolated on standard levels')

        return ds_out

    def teos10(self, vlist: list = ['SA', 'CT', 'SIG0', 'N2', 'PV', 'PTEMP'], inplace: bool = True):
        """ Add TEOS10 variables to the dataset

        By default, add: 'SA', 'CT', 'SIG0', 'N2', 'PV', 'PTEMP'
        Rely on the gsw library.

        Parameters
        ----------
        vlist: list(str)
            List with the name of variables to add.
        inplace: boolean, True by default
            If True, return the input :class:`xarray.Dataset` with new TEOS10 variables added as a new :class:`xarray.DataArray`
            If False, return a :class:`xarray.Dataset` with new TEOS10 variables

        Returns
        -------
        :class:`xarray.Dataset`
        """
        if not with_gsw:
            raise ModuleNotFoundError(
                "This functionality requires the gsw library")

        this = self._obj

        to_profile = False
        if self._type == 'profile':
            to_profile = True
            this = this.argo.profile2point()

        # Get base variables as numpy arrays:
        psal = this['PSAL'].values
        temp = this['TEMP'].values
        pres = this['PRES'].values
        lon = this['LONGITUDE'].values
        lat = this['LATITUDE'].values
        f = lat

        # Coriolis
        f = gsw.f(lat)

        # Depth:
        depth = gsw.z_from_p(pres, lat)

        # Absolute salinity
        sa = gsw.SA_from_SP(psal, pres, lon, lat)

        # Conservative temperature
        ct = gsw.CT_from_t(sa, temp, depth)

        # Potential Temperature
        if 'PTEMP' in vlist:
            pt = gsw.pt_from_CT(sa, ct)

        # Potential density referenced to surface
        if 'SIG0' in vlist:
            sig0 = gsw.sigma0(sa, ct)

        # N2
        if 'N2' in vlist or 'PV' in vlist:
            n2_mid, p_mid = gsw.Nsquared(sa, ct, pres, lat)
            # N2 on the CT grid:
            ishallow = (slice(0, -1), Ellipsis)
            ideep = (slice(1, None), Ellipsis)

            def mid(x):
                return 0.5 * (x[ideep] + x[ishallow])

            n2 = np.zeros(ct.shape) * np.nan
            n2[1:-1] = mid(n2_mid)

        # PV:
        if 'PV' in vlist:
            pv = f * n2 / gsw.grav(lat, pres)

        # Back to the dataset:
        that = []
        if 'SA' in vlist:
            SA = xr.DataArray(sa, coords=this['PSAL'].coords, name='SA')
            SA.attrs['standard_name'] = 'Absolute Salinity'
            SA.attrs['unit'] = 'g/kg'
            that.append(SA)

        if 'CT' in vlist:
            CT = xr.DataArray(ct, coords=this['TEMP'].coords, name='CT')
            CT.attrs['standard_name'] = 'Conservative Temperature'
            CT.attrs['unit'] = 'degC'
            that.append(CT)

        if 'SIG0' in vlist:
            SIG0 = xr.DataArray(sig0, coords=this['TEMP'].coords, name='SIG0')
            SIG0.attrs['long_name'] = 'Potential density anomaly with reference pressure of 0 dbar'
            SIG0.attrs['standard_name'] = 'Potential Density'
            SIG0.attrs['unit'] = 'kg/m^3'
            that.append(SIG0)

        if 'N2' in vlist:
            N2 = xr.DataArray(n2, coords=this['TEMP'].coords, name='N2')
            N2.attrs['standard_name'] = 'Squared buoyancy frequency'
            N2.attrs['unit'] = '1/s^2'
            that.append(N2)

        if 'PV' in vlist:
            PV = xr.DataArray(pv, coords=this['TEMP'].coords, name='PV')
            PV.attrs['standard_name'] = 'Planetary Potential Vorticity'
            PV.attrs['unit'] = '1/m/s'
            that.append(PV)

        if 'PTEMP' in vlist:
            PTEMP = xr.DataArray(pt, coords=this['TEMP'].coords, name='PTEMP')
            PTEMP.attrs['standard_name'] = 'Potential Temperature'
            PTEMP.attrs['unit'] = 'degC'
            that.append(PTEMP)

        # Create a dataset with all new variables:
        that = xr.merge(that)
        # Add to the dataset essential Argo variables (allows to keep using the argo accessor):
        that = that.assign({k: this[k] for k in ['TIME', ' LATITUDE', 'LONGITUDE', 'PRES', 'PRES_ADJUSTED',
                                                 'PLATFORM_NUMBER', 'CYCLE_NUMBER', 'DIRECTION'] if k in this})
        # Manage output:
        if inplace:
            # Merge previous with new variables
            for v in that.variables:
                this[v] = that[v]
            if to_profile:
                this = this.argo.point2profile()
            for k in this:
                if k not in self._obj:
                    self._obj[k] = this[k]
            return self._obj
        else:
            if to_profile:
                return that.argo.point2profile()
            else:
                return that<|MERGE_RESOLUTION|>--- conflicted
+++ resolved
@@ -241,11 +241,7 @@
                 Split full dataset into 3 datasets
             """
             # Real-time:
-<<<<<<< HEAD
             argo_r = safe_where_eq(xds, 'DATA_MODE', 'R')
-=======
-            argo_r = xds.where(xds['DATA_MODE'] == 'R', drop=True)
->>>>>>> e16c432b
             for v in plist:
                 vname = v.upper() + '_ADJUSTED'
                 if vname in argo_r:
@@ -257,11 +253,7 @@
                 if vname in argo_r:
                     argo_r = argo_r.drop_vars(vname)
             # Real-time adjusted:
-<<<<<<< HEAD
             argo_a = safe_where_eq(xds, 'DATA_MODE', 'A')
-=======
-            argo_a = xds.where(xds['DATA_MODE'] == 'A', drop=True)
->>>>>>> e16c432b
             for v in plist:
                 vname = v.upper()
                 if vname in argo_a:
@@ -270,11 +262,8 @@
                 if vname in argo_a:
                     argo_a = argo_a.drop_vars(vname)
             # Delayed mode:
-<<<<<<< HEAD
             argo_d = safe_where_eq(xds, 'DATA_MODE', 'D')
-=======
-            argo_d = xds.where(xds['DATA_MODE'] == 'D', drop=True)
->>>>>>> e16c432b
+
             return argo_r, argo_a, argo_d
 
         def fill_adjusted_nan(ds, vname):
