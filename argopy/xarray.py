--- conflicted
+++ resolved
@@ -46,7 +46,6 @@
     Examples
     --------
     - Ensure all variables are of the Argo required dtype with:
-<<<<<<< HEAD
 
     >>> ds.argo.cast_types()
 
@@ -88,28 +87,7 @@
 
     - Preprocess data for OWC salinity calibration:
 
-=======
-    >>> ds.argo.cast_types()
-    - Convert a collection of points into a collection of profiles:
-    >>> ds.argo.point2profile()
-    - Convert a collection of profiles to a collection of points:
-    >>> ds.argo.profile2point()
-    - Filter measurements according to data mode:
-    >>> ds.argo.filter_data_mode()
-    - Filter measurements according to QC flag values:
-    >>> ds.argo.filter_qc(QC_list=[1, 2], QC_fields='all')
-    - Filter variables according OWC salinity calibration requirements:
-    >>> ds.argo.filter_scalib_pres(force='default')
-    - Interpolate measurements on pressure levels:
-    >>> ds.argo.inter_std_levels(std_lev=[10., 500., 1000.])
-    - Group and reduce measurements by pressure bins:
-    >>> ds.argo.groupby_pressure_bins(bins=[0, 200., 500., 1000.])
-    - Compute and add additional variables to the dataset:
-    >>> ds.argo.teos10(vlist='PV')
-    - Preprocess data for OWC salinity calibration:
->>>>>>> 2f2e2dc8
     >>> ds.argo.create_float_source("output_folder")
-
     """
 
     def __init__(self, xarray_obj):
@@ -141,11 +119,7 @@
             self._mode = "standard"
         else:
             raise InvalidDatasetStructure(
-<<<<<<< HEAD
                 "Argo dataset structure not recognised (no PRES nor PRES_ADJUSTED)"
-=======
-                "Argo dataset structure not recognised (no PRES nor PRES_ADJUSTED"
->>>>>>> 2f2e2dc8
             )
 
     def __repr__(self):
@@ -258,11 +232,7 @@
         # this.argo.add_history("Modified with 'where' statement")
         return this
 
-<<<<<<< HEAD
     def cast_types(self, **kwargs) -> xr.Dataset:  # noqa: C901
-=======
-    def cast_types(self, **kwargs):  # noqa: C901
->>>>>>> 2f2e2dc8
         """Make sure variables are of the appropriate types according to Argo"""
         ds = self._obj
         return cast_Argo_variable_type(ds, **kwargs)
@@ -426,11 +396,7 @@
             np.max(this_ds["TIME"].values),
         ]
 
-<<<<<<< HEAD
     def point2profile(self, drop: bool = False) -> xr.Dataset:  # noqa: C901
-=======
-    def point2profile(self, drop: bool = False):  # noqa: C901
->>>>>>> 2f2e2dc8
         """Transform a collection of points into a collection of profiles
 
         - A "point" is a location with unique (N_PROF, N_LEVELS) indexes
@@ -599,16 +565,11 @@
             new_ds.argo._type = "profile"
         return new_ds
 
-<<<<<<< HEAD
     def profile2point(self) -> xr.Dataset:
         """Transform a collection of profiles to a collection of points
 
         - A "point" is a location with unique (N_PROF, N_LEVELS) indexes
         - A "profile" is a collection of points with an unique UID based on WMO, CYCLE_NUMBER and DIRECTION
-=======
-    def profile2point(self):
-        """Convert a collection of profiles to a collection of points
->>>>>>> 2f2e2dc8
 
         Returns
         -------
@@ -672,22 +633,13 @@
         ds.argo._type = "point"
         return ds
 
-<<<<<<< HEAD
     def split_data_mode(self, **kw) -> xr.Dataset:
         ds = self._obj
         return split_data_mode(ds, **kw)
-=======
-    def filter_data_mode(  # noqa: C901
-        self, keep_error: bool = True, errors: str = "raise"
-    ):
-        """Filter variables according to their data mode
-
-        This filter applies to <PARAM> and <PARAM_QC>
->>>>>>> 2f2e2dc8
 
     def transform_data_mode(
-        self, params: Union[str, List[str]] = "all", errors: str = "raise"
-    ) -> xr.Dataset:
+            self, params: Union[str, List[str]] = "all", errors: str = "raise"
+        ) -> xr.Dataset:
         """Merge <PARAM> and <PARAM>_ADJUSTED variables according to <PARAM>_DATA_MODE
 
         Merging follows:
@@ -727,7 +679,6 @@
         else:
             ds = self._obj
 
-<<<<<<< HEAD
         # Determine the list of variables to transform:
         params = to_list(params)
         if params[0] == "all":
@@ -793,90 +744,6 @@
             If ``raise``, raises a InvalidDatasetStructure error if any of the expected variables is
             not found.
             If ``ignore``, fails silently and return unmodified dataset.
-=======
-        #########
-        # Sub-functions
-        #########
-        def safe_where_eq(xds, key, value):
-            # xds.where(xds[key] == value, drop=True) is not safe to empty time variables, cf issue #64
-            try:
-                return xds.where(xds[key] == value, drop=True)
-            except ValueError as v:
-                if v.args[0] == (
-                    "zero-size array to reduction operation "
-                    "minimum which has no identity"
-                ):
-                    # A bug in xarray will cause a ValueError if trying to
-                    # decode the times in a NetCDF file with length 0.
-                    # See:
-                    # https://github.com/pydata/xarray/issues/1329
-                    # https://github.com/euroargodev/argopy/issues/64
-                    # Here, we just need to return an empty array
-                    TIME = xds["TIME"]
-                    xds = xds.drop_vars("TIME")
-                    xds = xds.where(xds[key] == value, drop=True)
-                    xds["TIME"] = xr.DataArray(
-                        np.empty((len(xds["N_POINTS"]),), dtype="datetime64[ns]"),
-                        dims="N_POINTS",
-                        attrs=TIME.attrs,
-                    )
-                    xds = xds.set_coords("TIME")
-                    return xds
-
-        def ds_split_datamode(xds):
-            """Create one dataset for each of the data_mode
-
-            Split full dataset into 3 datasets
-            """
-            # Real-time:
-            argo_r = safe_where_eq(xds, "DATA_MODE", "R")
-            for v in plist:
-                vname = v.upper() + "_ADJUSTED"
-                if vname in argo_r:
-                    argo_r = argo_r.drop_vars(vname)
-                vname = v.upper() + "_ADJUSTED_QC"
-                if vname in argo_r:
-                    argo_r = argo_r.drop_vars(vname)
-                vname = v.upper() + "_ADJUSTED_ERROR"
-                if vname in argo_r:
-                    argo_r = argo_r.drop_vars(vname)
-            # Real-time adjusted:
-            argo_a = safe_where_eq(xds, "DATA_MODE", "A")
-            for v in plist:
-                vname = v.upper()
-                if vname in argo_a:
-                    argo_a = argo_a.drop_vars(vname)
-                vname = v.upper() + "_QC"
-                if vname in argo_a:
-                    argo_a = argo_a.drop_vars(vname)
-            # Delayed mode:
-            argo_d = safe_where_eq(xds, "DATA_MODE", "D")
-
-            return argo_r, argo_a, argo_d
-
-        def fill_adjusted_nan(this_ds, vname):
-            """Fill in the adjusted field with the non-adjusted wherever it is NaN
-
-            Ensure to have values even for bad QC data in delayed mode
-            """
-            ii = this_ds.where(np.isnan(this_ds[vname + "_ADJUSTED"]), drop=1)[
-                "N_POINTS"
-            ]
-            this_ds[vname + "_ADJUSTED"].loc[dict(N_POINTS=ii)] = this_ds[vname].loc[
-                dict(N_POINTS=ii)
-            ]
-            return this_ds
-
-        def merge_arrays(this_argo_r, this_argo_a, this_argo_d, this_vname):
-            """Merge one variable from 3 DataArrays
-
-            Based on xarray merge function with ’no_conflicts’: only values
-            which are not null in all datasets must be equal. The returned
-            dataset then contains the combination of all non-null values.
-
-            Return a xarray.DataArray
-            """
->>>>>>> 2f2e2dc8
 
         Returns
         -------
@@ -904,7 +771,6 @@
             dm = to_list(dm)
         dm = [str(x).upper() for x in dm]
 
-<<<<<<< HEAD
         if logical not in ["and", "or"]:
             raise ValueError("'logical' must be 'and' or 'or'")
 
@@ -913,17 +779,6 @@
         if params[0] == "all":
             if "DATA_MODE" in this.data_vars:
                 params = ["PRES", "TEMP", "PSAL"]
-=======
-        #########
-        # filter
-        #########
-        ds = self._obj
-        if "DATA_MODE" not in ds:
-            if errors == "raise":
-                raise InvalidDatasetStructure(
-                    "Method only available for dataset with a 'DATA_MODE' variable "
-                )
->>>>>>> 2f2e2dc8
             else:
                 params = [
                     p.replace("_DATA_MODE", "")
@@ -994,11 +849,7 @@
     def filter_qc(  # noqa: C901
         self, QC_list=[1, 2], QC_fields="all", drop=True, mode="all", mask=False
     ):
-<<<<<<< HEAD
         """Filter measurements according to QC values
-=======
-        """Filter data set according to QC values
->>>>>>> 2f2e2dc8
 
         Filter the dataset to keep points where ``all`` or ``any`` of the QC fields has a value in the list
         of integer QC flags.
@@ -1064,11 +915,7 @@
             )
 
         if len(QC_fields) == 0:
-<<<<<<< HEAD
-            this.argo.add_history(
-=======
             this.argo._add_history(
->>>>>>> 2f2e2dc8
                 "Variables selected according to QC (but found no QC variables)"
             )
             return this
@@ -1237,7 +1084,6 @@
             to_profile = True
             this = this.argo.profile2point()
 
-<<<<<<< HEAD
         # Apply transforms and filters:
         this = this.argo.filter_qc(QC_list=1, QC_fields=["POSITION_QC", "TIME_QC"])
         this = this.argo.transform_data_mode(params=list_core_parameters())
@@ -1253,17 +1099,6 @@
             "[%s] parameters selected for pressure error < 20db"
             % (",".join(list_core_parameters()))
         )
-=======
-        # Apply filter
-        this = this.argo.filter_data_mode(errors="ignore")
-        if "DATA_MODE" in this.data_vars:
-            this = this.where(this["DATA_MODE"] == "D", drop=True)
-        this = this.argo.filter_qc(QC_list=1)
-        if (
-            "PRES_ERROR" in this.data_vars
-        ):  # PRES_ADJUSTED_ERROR was renamed PRES_ERROR by filter_data_mode
-            this = this.where(this["PRES_ERROR"] < 20, drop=True)
->>>>>>> 2f2e2dc8
 
         # Manage output:
         if to_profile:
@@ -1274,13 +1109,9 @@
             this = this.argo.cast_types()
         return this
 
-<<<<<<< HEAD
     def interp_std_levels(
         self, std_lev: list or np.array, axis: str = "PRES"
     ) -> xr.Dataset:
-=======
-    def interp_std_levels(self, std_lev: list or np.array, axis: str = "PRES"):
->>>>>>> 2f2e2dc8
         """Interpolate measurements to standard pressure levels
 
         Parameters
@@ -1408,11 +1239,7 @@
         select: str = "deep",
         squeeze: bool = True,
         merge: bool = True,
-<<<<<<< HEAD
     ) -> xr.Dataset:
-=======
-    ):
->>>>>>> 2f2e2dc8
         """Group measurements by pressure bins
 
         This method can be used to subsample and align an irregular dataset (pressure not being similar in all profiles)
