--- conflicted
+++ resolved
@@ -135,14 +135,9 @@
                 da.values = da.values.astype(type)
                 da.attrs["casted"] = 1
             except Exception:
-<<<<<<< HEAD
-                print("Oops!", sys.exc_info()[0], "occured.")
-                print("Fail to cast: ", da.dtype, "into:", type, "for: ", da.name)
-=======
                 print("Oops!", sys.exc_info()[0], "occurred.")
                 print("Fail to cast: ", da.dtype,
                       "into:", type, "for: ", da.name)
->>>>>>> 475c8f9e
                 print("Encountered unique values:", np.unique(da))
             return da
 
@@ -296,11 +291,7 @@
                 Split full dataset into 3 datasets
             """
             # Real-time:
-<<<<<<< HEAD
-            argo_r = ds.where(ds["DATA_MODE"] == "R", drop=True)
-=======
             argo_r = safe_where_eq(xds, 'DATA_MODE', 'R')
->>>>>>> 475c8f9e
             for v in plist:
                 vname = v.upper() + "_ADJUSTED"
                 if vname in argo_r:
@@ -312,11 +303,7 @@
                 if vname in argo_r:
                     argo_r = argo_r.drop_vars(vname)
             # Real-time adjusted:
-<<<<<<< HEAD
-            argo_a = ds.where(ds["DATA_MODE"] == "A", drop=True)
-=======
             argo_a = safe_where_eq(xds, 'DATA_MODE', 'A')
->>>>>>> 475c8f9e
             for v in plist:
                 vname = v.upper()
                 if vname in argo_a:
@@ -325,12 +312,8 @@
                 if vname in argo_a:
                     argo_a = argo_a.drop_vars(vname)
             # Delayed mode:
-<<<<<<< HEAD
-            argo_d = ds.where(ds["DATA_MODE"] == "D", drop=True)
-=======
             argo_d = safe_where_eq(xds, 'DATA_MODE', 'D')
 
->>>>>>> 475c8f9e
             return argo_r, argo_a, argo_d
 
         def fill_adjusted_nan(ds, vname):
@@ -394,7 +377,6 @@
                 return ds
 
         # Define variables to filter:
-<<<<<<< HEAD
         possible_list = [
             "PRES",
             "TEMP",
@@ -408,19 +390,6 @@
             "DOWN_IRRADIANCE412",
             "DOWN_IRRADIANCE490",
         ]
-=======
-        possible_list = ['PRES',
-                         'TEMP',
-                         'PSAL',
-                         'DOXY',
-                         'CHLA',
-                         'BBP532',
-                         'BBP700',
-                         'DOWNWELLING_PAR',
-                         'DOWN_IRRADIANCE380',
-                         'DOWN_IRRADIANCE412',
-                         'DOWN_IRRADIANCE490']
->>>>>>> 475c8f9e
         plist = [p for p in possible_list if p in ds.data_vars]
 
         # Create one dataset for each of the data_mode:
@@ -685,13 +654,8 @@
         # Restore coordinate variables:
         new_ds = new_ds.set_coords([c for c in coords_list if c in new_ds])
 
-<<<<<<< HEAD
         # Misc formating
         new_ds = new_ds.sortby("TIME")
-=======
-        # Misc formatting
-        new_ds = new_ds.sortby('TIME')
->>>>>>> 475c8f9e
         new_ds = new_ds.argo.cast_types()
         new_ds = new_ds[np.sort(new_ds.data_vars)]
         new_ds.encoding = self.encoding  # Preserve low-level encoding information
@@ -938,45 +902,6 @@
 
         # Back to the dataset:
         that = []
-<<<<<<< HEAD
-        if "SA" in vlist:
-            SA = xr.DataArray(sa, coords=this["PSAL"].coords, name="SA")
-            SA.attrs["standard_name"] = "Absolute Salinity"
-            SA.attrs["unit"] = "g/kg"
-            that.append(SA)
-
-        if "CT" in vlist:
-            CT = xr.DataArray(ct, coords=this["TEMP"].coords, name="CT")
-            CT.attrs["standard_name"] = "Conservative Temperature"
-            CT.attrs["unit"] = "degC"
-            that.append(CT)
-
-        if "SIG0" in vlist:
-            SIG0 = xr.DataArray(sig0, coords=this["TEMP"].coords, name="SIG0")
-            SIG0.attrs[
-                "long_name"
-            ] = "Potential density anomaly with reference pressure of 0 dbar"
-            SIG0.attrs["standard_name"] = "Potential Density"
-            SIG0.attrs["unit"] = "kg/m^3"
-            that.append(SIG0)
-
-        if "N2" in vlist:
-            N2 = xr.DataArray(n2, coords=this["TEMP"].coords, name="N2")
-            N2.attrs["standard_name"] = "Squared buoyancy frequency"
-            N2.attrs["unit"] = "1/s^2"
-            that.append(N2)
-
-        if "PV" in vlist:
-            PV = xr.DataArray(pv, coords=this["TEMP"].coords, name="PV")
-            PV.attrs["standard_name"] = "Planetary Potential Vorticity"
-            PV.attrs["unit"] = "1/m/s"
-            that.append(PV)
-
-        if "PTEMP" in vlist:
-            PTEMP = xr.DataArray(pt, coords=this["TEMP"].coords, name="PTEMP")
-            PTEMP.attrs["standard_name"] = "Potential Temperature"
-            PTEMP.attrs["unit"] = "degC"
-=======
         if 'SA' in vlist:
             SA = xr.DataArray(sa, coords=this['PSAL'].coords, name='SA')
             SA.attrs['long_name'] = 'Absolute Salinity'
@@ -1015,7 +940,6 @@
             PTEMP.attrs['long_name'] = 'Potential Temperature'
             PTEMP.attrs['standard_name'] = 'sea_water_potential_temperature'
             PTEMP.attrs['unit'] = 'degC'
->>>>>>> 475c8f9e
             that.append(PTEMP)
 
         # Create a dataset with all new variables:
