--- conflicted
+++ resolved
@@ -885,11 +885,10 @@
         else:
             return this
 
-<<<<<<< HEAD
     def filter_researchmode(self) -> xr.Dataset:
         """Filter dataset for research user mode
 
-        This filter will select only QC=1 delayed mode data with pressure errors smaller than 20db
+        This filter will select only data with QC=1, in delayed mode and with pressure errors smaller than 20db
 
         Returns
         -------
@@ -925,9 +924,6 @@
     def interp_std_levels(self,
                           std_lev: list or np.array,
                           axis: str = 'PRES'):
-=======
-    def interp_std_levels(self, std_lev: list or np.array, axis: str = "PRES"):
->>>>>>> 852b0c12
         """ Interpolate measurements to standard pressure levels
 
         Parameters
