from dataclasses import field
from typing import List, Dict, Optional, Any, Literal, Self
from pathlib import Path
from zipfile import ZipFile

import json
import logging
import warnings
import pandas as pd
from html import escape

<<<<<<< HEAD
from ....stores import httpstore, filestore
from ....options import OPTIONS
from ....utils import urnparser, path2assets
from ....errors import InvalidDatasetStructure

from ..utils import has_referencing
from .oem_metadata_repr import OemMetaDataDisplay
from .accessories import SensorInfo, Context, Sensor, Parameter
=======
from argopy.stores import httpstore, filestore
from argopy.options import OPTIONS
from argopy.utils import urnparser, path2assets
from argopy.utils.schemas.sensors.spec import SensorInfo, Context, Sensor, Parameter
from argopy.errors import InvalidDatasetStructure

from argopy.related.sensors.utils import has_jsonschema
from argopy.related.sensors.oem.oem_metadata_repr import OemMetaDataDisplay

>>>>>>> 44fc02e3

if has_referencing:
    from referencing import Registry, Resource
    import jsonschema


log = logging.getLogger("argopy.related.sensors.oem")

SENSOR_JS_EXAMPLES = filestore().open_json(
    Path(path2assets).joinpath("sensor_metadata_examples.json")
)["data"]["uri"]


class OEMSensorMetaData:
    """OEM sensor meta-data

    A class helper to work with sensor meta-data complying to schema from https://github.com/euroargodev/sensor_metadata_json

    Such meta-data structures are expected to come from sensor manufacturer (web-api or file).

    .. note::
    
        OEM : Original Equipment Manufacturer

    Examples
    --------
    .. code-block:: python

        OEMSensorMetaData()

        OEMSensorMetaData(validate=True)  # Use this option to run json schema validation compliance when necessary

        OEMSensorMetaData().from_rbr(208380)  # Direct call to RBR api with a serial number

        OEMSensorMetaData().from_seabird(2444, 'SATLANTIC_OCR504_ICSW')  # Direct call to Seabird api with a serial number and model name

        OEMSensorMetaData().list_examples

        OEMSensorMetaData().from_examples('WETLABS-ECO_FLBBAP2-8589')

        OEMSensorMetaData().from_dict(jsdata)  # Use any compliant json data

    """

    _schema_root = "https://raw.githubusercontent.com/euroargodev/sensor_metadata_json/refs/heads/main/schemas"
    """URI root to argo JSON schema"""

    def __init__(
        self,
        json_data: Optional[Dict[str, Any]] = None,
        validate: bool = True,
        validation_error: Literal["warn", "raise", "ignore"] = "warn",
        **kwargs,
    ):
        if kwargs.get("fs", None) is not None:
            self._fs = kwargs.get("fs")
        else:
            self._cache = kwargs.get("cache", True)
            self._cachedir = kwargs.get("cachedir", OPTIONS["cachedir"])
            self._timeout = kwargs.get("timeout", OPTIONS["api_timeout"])
            fs_kargs = {
                "cache": self._cache,
                "cachedir": self._cachedir,
                "timeout": self._timeout,
            }
            self._fs = httpstore(**fs_kargs)

        if has_jsonschema:
            self._run_validation = validate
        else:
            warnings.warn(f"Cannot run JSON validation without the 'jsonschema' library. Please install it manually. Fall back on setting `validate=False`. ")
            self._run_validation = False

        self._validation_error = validation_error
        self.schema = self._read_schema()  # requires a self._fs instance

        self.sensor_info: Optional[SensorInfo] = None
        self.context: Optional[Context] = None
        self.sensors: List[Sensor] = field(default_factory=list)
        self.parameters: List[Parameter] = field(default_factory=list)
        self.instrument_vendorinfo: Optional[Dict[str, Any]] = None
        self._serial_number = None
        self._local_certificates = None

        if json_data:
            self.from_dict(json_data)

    def _repr_hint(self):
        summary = [f"<oemsensor>"]
        summary.append(
            "This object has no sensor info. You can use one of the following methods:"
        )
        for meth in [
            "from_rbr(serial_number)",
            "from_seabird(serial_number, model_name)",
            "from_dict(dict_or_json_data)",
        ]:
            summary.append(f"  ╰┈➤ OEMSensorMetaData().{meth}")
        return summary

    def __repr__(self):
        if self.sensor_info:

            sensor_described = self.sensor_info._attr2str('sensor_described')
            created_by = self.sensor_info._attr2str('created_by')
            date_creation = self.sensor_info._attr2str('date_creation')
            link = self.sensor_info._attr2str('link')

            sensor_count = len(self.sensors)
            parameter_count = len(self.parameters)

            summary = [f"<oemsensor><{sensor_described}>"]
            summary.append(f"created_by: '{created_by}'")
            summary.append(f"date_creation: '{date_creation}'")
            summary.append(f"link: '{link}'")
            summary.append(
                f"sensors: {sensor_count} {[urnparser(s.SENSOR)['termid'] for s in self.sensors]}"
            )
            summary.append(
                f"parameters: {parameter_count} {[urnparser(s.PARAMETER)['termid'] for s in self.parameters]}"
            )
            summary.append(f"instrument_vendorinfo: {self.instrument_vendorinfo}")

        else:
            summary = self._repr_hint()

        return "\n".join(summary)

    def _repr_html_(self):
        if OPTIONS["display_style"] == "text":
            return f"<pre>{escape(repr(self))}</pre>"
        return OemMetaDataDisplay(self).html

    # def _ipython_display_(self):
    #     from IPython.display import display, HTML
    #
    #     if self.sensor_info:
    #         display(HTML(OemMetaDataDisplay(self).html))
    #     else:
    #         display("\n".join(self._repr_hint()))

    def _read_schema(self, ref="argo.sensor.schema.json") -> Dict[str, Any]:
        """Load a JSON schema for validation

        Fall back on static version if online resource not available
        """
        uri = f"{self._schema_root}/{ref}"
        try:
            schema = self._fs.open_json(uri)
        except:
            # Fall back on static assets version
            local_uri = Path(path2assets).joinpath("schema").joinpath(ref)
            fs = filestore()
            updated = pd.Timestamp(fs.info(local_uri)["mtime"], unit="s")
            warnings.warn(
                f"\nCan't get '{ref}' schema from the official online resource ({uri}).\nFall back on a static version packaged with this release at {updated}."
            )
            schema = fs.open_json(local_uri)

        return schema

    def validate(self, data):
        """Validate meta-data against the Argo sensor json schema"""
        # Set a method to resolve references to subschemas
        registry = Registry(
            retrieve=lambda x: Resource.from_contents(self._read_schema(x))
        )

        # Select the validator based on $schema property in schema
        # (validators correspond to various drafts of JSON Schema)
        validator = jsonschema.validators.validator_for(self.schema)

        # Create the validator using the registry and associated resolver
        v = validator(self.schema, registry=registry)

        try:
            v.validate(data)
        except Exception as error:
            if self._validation_error == "raise":
                raise error
            elif self._validation_error == "warn":
                warnings.warn(f"\nJSON schema validation error: {str(error)}")
            else:
                log.error(error)

        # Create a list of errors, if any
        errors = list(v.evolve(schema=self.schema).iter_errors(v, data))
        return errors

    def from_dict(self, data: Dict[str, Any]) -> Self:
        """Load data from a dictionary and possibly validate"""
        if self._run_validation:
            self.validate(data)

        self.sensor_info = SensorInfo(**data["sensor_info"])
        if data.get("@context", None) is not None:
            self.context = Context(
                **{
                    k.replace("::", "").replace(":", "_"): v
                    for k, v in data["@context"].items()
                }
            )
        else:
            self.context = Context()
        self.sensors = [Sensor(**sensor) for sensor in data["SENSORS"]]
        self.parameters = [Parameter(**param) for param in data["PARAMETERS"]]
        self.instrument_vendorinfo = data.get("instrument_vendorinfo", None)

        return self

    def to_dict(self) -> Dict[str, Any]:
        """Convert the object back to a dictionary, following schema"""
        return {
            "sensor_info": {
                "created_by": self.sensor_info.created_by,
                "date_creation": self.sensor_info.date_creation,
                "link": self.sensor_info.link,
                "format_version": self.sensor_info.format_version,
                "contents": self.sensor_info.contents,
                "sensor_described": self.sensor_info.sensor_described,
            },
            "@context": {
                "SDN:R03::": self.context.SDN_R03,
                "SDN:R25::": self.context.SDN_R25,
                "SDN:R26::": self.context.SDN_R26,
                "SDN:R27::": self.context.SDN_R27,
                "SDN:L22::": self.context.SDN_L22,
            },
            "SENSORS": [
                {
                    "SENSOR": sensor.SENSOR,
                    "SENSOR_MAKER": sensor.SENSOR_MAKER,
                    "SENSOR_MODEL": sensor.SENSOR_MODEL,
                    "SENSOR_MODEL_FIRMWARE": getattr(
                        sensor, "SENSOR_MODEL_FIRMWARE", sensor.SENSOR_FIRMWARE_VERSION
                    ),
                    "SENSOR_SERIAL_NO": sensor.SENSOR_SERIAL_NO,
                    "sensor_vendorinfo": sensor.sensor_vendorinfo,
                }
                for sensor in self.sensors
            ],
            "PARAMETERS": [
                {
                    "PARAMETER": param.PARAMETER,
                    "PARAMETER_SENSOR": param.PARAMETER_SENSOR,
                    "PARAMETER_UNITS": param.PARAMETER_UNITS,
                    "PARAMETER_ACCURACY": param.PARAMETER_ACCURACY,
                    "PARAMETER_RESOLUTION": param.PARAMETER_RESOLUTION,
                    "PREDEPLOYMENT_CALIB_EQUATION": param.PREDEPLOYMENT_CALIB_EQUATION,
                    "PREDEPLOYMENT_CALIB_COEFFICIENT_LIST": param.PREDEPLOYMENT_CALIB_COEFFICIENT_LIST,
                    "PREDEPLOYMENT_CALIB_COMMENT": param.PREDEPLOYMENT_CALIB_COMMENT,
                    "PREDEPLOYMENT_CALIB_DATE": param.PREDEPLOYMENT_CALIB_DATE,
                    "parameter_vendorinfo": param.parameter_vendorinfo,
                    "predeployment_vendorinfo": param.predeployment_vendorinfo,
                }
                for param in self.parameters
            ],
            "instrument_vendorinfo": self.instrument_vendorinfo,
        }

    def to_json_file(self, file_path: str) -> None:
        """Save meta-data to a JSON file - in dev.

        Notes
        -----
        The output json file should be compliant with the Argo sensor meta-data JSON schema :attr:`OEMSensorMetaData.schema`
        """
        with open(file_path, "w") as f:
            json.dump(self.to_dict(), f, indent=2)

    def from_rbr(self, serial_number: str, **kwargs) -> Self:
        """Fetch sensor metadata from "RBRargo Product Lookup" web-API

        We also download certificates if available

        TODO: Check mark if the sensor is ok with dynamic correction or not

        Parameters
        ----------
        serial_number : str
            Sensor serial number from RBR

        Notes
        -----
        The instance :class:`httpstore` is automatically updated to use the ``rbr_api_key`` option.

        The "RBRargo Product Lookup" web-API location is set with: ``OPTIONS['rbr_api']``
        """
        self._serial_number = serial_number

        # Ensure that the instance httpstore has the appropriate authorization key:
        fss = self._fs.fs.fs if getattr(self._fs, "cache") else self._fs.fs
        headers = fss.client_kwargs.get("headers", {})
        headers.update(
            {"Authorization": kwargs.get("rbr_api_key", OPTIONS["rbr_api_key"])}
        )
        fss._session = None  # Reset fsspec aiohttp.ClientSession

        uri = f"{OPTIONS['rbr_api']}/instruments/{self._serial_number}/argometadatajson"
        self._data = self._fs.open_json(uri)
        obj = self.from_dict(self._data)

        # Also download RBR zip archive with calibration certificates in PDFs:
        obj = obj._certificates_rbr(action="download", quiet=True)

        # Finally reset httpstore parameters:
        headers = fss.client_kwargs.get("headers")
        headers.pop("Authorization", None)
        fss._session = None  # Reset fsspec aiohttp.ClientSession

        return obj

    def _certificates_rbr(
        self, action: Literal["download", "open"] = "download", **kwargs
    ):
        """Download RBR zip archive with calibration certificates in PDFs

        Certificate PDF files are written to the OPTIONS['cachedir'] folder

        Notes
        -----
        We keep this method private because it is expected to be called only by the self.from_rbr() method.
        This ensures that the httpstore has the appropriate authorization key.

        """
        cdir = Path(OPTIONS["cachedir"]).joinpath("RBR_certificates")
        cdir.mkdir(parents=True, exist_ok=True)
        local_zip_path = cdir.joinpath(f"RBRcertificates_{self._serial_number}.zip")
        lfs = filestore()
        quiet = kwargs.get("quiet", False)

        # Check if we can continue:
        if self._serial_number is not None:
            new = False

            # Trigger download if necessary:
            if not lfs.exists(local_zip_path):
                new = True
                certif_uri = f"{OPTIONS['rbr_api']}/instruments/{self._serial_number}/certificates"
                with open(local_zip_path, "wb") as local_zip:
                    with self._fs.open(certif_uri) as remote_zip:
                        local_zip.write(remote_zip.read())

                # Expand locally:
                with ZipFile(local_zip_path, "r") as local_zip:
                    local_zip.testzip()
                    local_zip.extractall(cdir)

            # List PDF certificates:
            with ZipFile(local_zip_path, "r") as local_zip:
                local_zip.testzip()
                info = local_zip.infolist()
            certificates = []
            for doc in info:
                certificates.append(Path(cdir).joinpath(doc.filename))
            self.local_certificates = certificates

            if not quiet:
                for f in self.local_certificates:
                    if new:
                        s = f"One RBR certificate file written to: {f}"
                    else:
                        s = f"One RBR certificate file already in: {f}"
                    print(s)
        else:
            raise InvalidDatasetStructure(
                f"You must load meta-data for a given RBR sensor serial number first. Use the 'from_rbr' method."
            )

        if action == "download":
            return self
        elif action == "open":
            subp = []
            for f in self.local_certificates:
                subp.append(lfs.open_subprocess(str(f)))
            if not quiet:
                return subp
        else:
            raise ValueError(f"Unknown action {action}")

    def from_seabird(self, serial_number: str, sensor_model: str, **kwargs) -> Self:
        """Fetch sensor metadata from Seabird-Scientific "Instrument Metadata Portal" web-API

        Parameters
        ----------
        serial_number : str
            Sensor serial number from RBR

        Notes
        -----
        The "Instrument Metadata Portal" web-API location is set with: ``OPTIONS['seabird_api']``

        .. warning::

            Since the Seabird web-API does not yet return fully compliant json medatata, we internally fix some format errors to be able to use this source of information. In particular:

            - 'sensor_info' comes from the wrongly named 'json_info' attribute,
            - If 'PARAMETER_UNITS' is empty, try to get value from the 'parameter_vendorinfo'/'units' attribute,
            - If 'PREDEPLOYMENT_CALIB_COMMENT' is empty, try to get value from the 'parameter_vendorinfo'/'comments' attribute,
            - If 'PREDEPLOYMENT_CALIB_DATE' is empty, try to get value from the 'parameter_vendorinfo'/'calibration_date' attribute.

        """
        # The Seabird api requires a sensor model (R27) with a serial number.
        # This could easily be done if we get the s/n by searching float metadata.
        # In other word, it's easy to go from a sensor_model to a serial_number.
        # But it is much more complicated to go from a serial_number to a sensor_model.
        # so, for the time being, we'll ask users to specify a sensor_model.

        url = f"{OPTIONS['seabird_api']}?SENSOR_SERIAL_NO={serial_number}&SENSOR_MODEL={sensor_model}"
        data = self._fs.open_json(url)

        # Temporary fix for errors in SBE api output:
        data.update({'sensor_info': data['json_info']})
        data['sensor_info'].update({'link': data['sensor_info']['created_by']})
        data['sensor_info'].update({'created_by': 'Sea-Bird Instrument Metadata Portal'})
        data['sensor_info'].update({'sensor_described': f"{sensor_model}-{serial_number}"})
        data.pop('json_info', None)

        # Check in vendor info for missing mandatory parameter attributes:
        for ii, param in enumerate(data['PARAMETERS']):
            vendorinfo = param['parameter_vendorinfo']
            if param.get('PARAMETER_UNITS', None) is None:
                if 'units' in vendorinfo:
                    data['PARAMETERS'][ii]['PARAMETER_UNITS'] = vendorinfo['units']
            if param.get('PREDEPLOYMENT_CALIB_COMMENT', None) is None:
                if 'units' in vendorinfo:
                    data['PARAMETERS'][ii]['PREDEPLOYMENT_CALIB_COMMENT'] = vendorinfo['comments']
            if param.get('PREDEPLOYMENT_CALIB_DATE', None) is None:
                if 'units' in vendorinfo:
                    data['PARAMETERS'][ii]['PREDEPLOYMENT_CALIB_DATE'] = vendorinfo['calibration_date']

        # Create and return an instance
        self._data = data
        obj = self.from_dict(self._data)
        return obj

    @property
    def list_examples(self):
        """List of example names"""
        return [k for k in SENSOR_JS_EXAMPLES.keys()]

    def from_examples(self, eg: str = None, **kwargs) -> Self:
        if eg not in self.list_examples:
            raise ValueError(
                f"Unknown sensor example: '{eg}'. \n Use one in: {self.list_examples}"
            )
        data = self._fs.open_json(SENSOR_JS_EXAMPLES[eg])
        return self.from_dict(data)<|MERGE_RESOLUTION|>--- conflicted
+++ resolved
@@ -9,26 +9,14 @@
 import pandas as pd
 from html import escape
 
-<<<<<<< HEAD
-from ....stores import httpstore, filestore
-from ....options import OPTIONS
-from ....utils import urnparser, path2assets
-from ....errors import InvalidDatasetStructure
-
-from ..utils import has_referencing
-from .oem_metadata_repr import OemMetaDataDisplay
-from .accessories import SensorInfo, Context, Sensor, Parameter
-=======
 from argopy.stores import httpstore, filestore
 from argopy.options import OPTIONS
 from argopy.utils import urnparser, path2assets
 from argopy.utils.schemas.sensors.spec import SensorInfo, Context, Sensor, Parameter
 from argopy.errors import InvalidDatasetStructure
 
-from argopy.related.sensors.utils import has_jsonschema
+from argopy.related.sensors.utils import has_jsonschema, has_referencing
 from argopy.related.sensors.oem.oem_metadata_repr import OemMetaDataDisplay
-
->>>>>>> 44fc02e3
 
 if has_referencing:
     from referencing import Registry, Resource
