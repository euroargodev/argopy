--- conflicted
+++ resolved
@@ -391,17 +391,13 @@
         return ds
 
     def filter_data_mode(self, ds: xr.Dataset, **kwargs):
-<<<<<<< HEAD
         # Argovis data are already curated !
-=======
-        # Argovis data already curated !
->>>>>>> 470a3d9f
         if ds.argo._type == "point":
             ds["N_POINTS"] = np.arange(0, len(ds["N_POINTS"]))
         return ds
 
     def filter_qc(self, ds: xr.Dataset, **kwargs):
-        # Argovis data already curated !
+        # Argovis data are already curated !
         if ds.argo._type == "point":
             ds["N_POINTS"] = np.arange(0, len(ds["N_POINTS"]))
         return ds
