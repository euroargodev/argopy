--- conflicted
+++ resolved
@@ -22,16 +22,6 @@
 from argopy.utilities import list_standard_variables, format_oneline, is_box, Chunker
 from argopy.plotters import open_dashboard
 
-<<<<<<< HEAD
-access_points = ["wmo", "box"]
-exit_formats = ["xarray"]
-dataset_ids = ["phy"]  # First is default
-api_server = "https://argovis.colorado.edu"  # API root url
-api_server_check = (
-    api_server + "/selection/overview"
-)  # URL to check if the API is alive
-
-=======
 access_points = ['wmo', 'box']
 exit_formats = ['xarray']
 dataset_ids = ['phy']  # First is default
@@ -39,7 +29,6 @@
 api_server_check = (
     api_server + "/selection/overview"
 )  # URL to check if the API is alive
->>>>>>> f67a2425
 
 class ArgovisDataFetcher(ArgoDataFetcherProto):
     ###
@@ -348,6 +337,7 @@
 
 
 class Fetch_box(ArgovisDataFetcher):
+	
     def init(self, box: list):
         """ Create Argo data loader
 
@@ -412,43 +402,7 @@
         # return self.get_url_shape()
         return self.get_url_rect()
 
-    def get_url_shape(self):
-        """ Return the URL used to download data """
-        shape = [
-            [
-                [self.BOX[0], self.BOX[2]],  # ll
-                [self.BOX[0], self.BOX[3]],  # ul
-                [self.BOX[1], self.BOX[3]],  # ur
-                [self.BOX[1], self.BOX[2]],  # lr
-                [self.BOX[0], self.BOX[2]],  # ll
-            ]
-        ]
-        strShape = str(shape).replace(" ", "")
-        url = self.server + "/selection/profiles"
-        url += "?startDate={}".format(
-            pd.to_datetime(self.BOX[6]).strftime("%Y-%m-%dT%H:%M:%SZ")
-        )
-        url += "&endDate={}".format(
-            pd.to_datetime(self.BOX[7]).strftime("%Y-%m-%dT%H:%M:%SZ")
-        )
-        url += "&shape={}".format(strShape)
-        url += "&presRange=[{},{}]".format(self.BOX[4], self.BOX[5])
-        return url
-
-    def get_url_rect(self):
-        """ Return the URL used to download data """
-        strCorner = lambda b, i: str([b[i[0]],b[i[1]]]).replace(" ", "")
-        strDate = lambda b, i: pd.to_datetime(b[i]).strftime("%Y-%m-%dT%H:%M:%SZ")
-        url = self.server + "/selection/box/profiles"
-        url += "?startDate={}".format(strDate(self.BOX, 6))
-        url += "&endDate={}".format(strDate(self.BOX, 7))
-        url += "&presRange=[{},{}]".format(self.BOX[4], self.BOX[5])
-        url += "&llCorner={}".format(strCorner(self.BOX, [0, 2]))
-        url += "&urCorner={}".format(strCorner(self.BOX, [1, 3]))
-        return url
-
     @property
-<<<<<<< HEAD
     def uri(self):
         """ List of URLs to load for a request
 
@@ -495,8 +449,8 @@
             for box in boxes:
                 urls.append(Fetch_box(box=box, ds=self.dataset_id).get_url())
             return urls
-=======
+
+    @property
     def url(self):
         # return self.get_url_shape()
-        return self.get_url_rect()
->>>>>>> f67a2425
+        return self.get_url_rect()