--- conflicted
+++ resolved
@@ -526,16 +526,6 @@
         if len(box) == 8:
             self.indexBOX = [box[ii] for ii in [0, 1, 2, 3, 6, 7]]
 
-<<<<<<< HEAD
-=======
-        # if len(box) == 6:
-        #     # Select the last months of data:
-        #     end = pd.to_datetime('now', utc=True)
-        #     start = end - pd.DateOffset(months=1)
-        #     self.BOX.append(start.strftime('%Y-%m-%d'))
-        #     self.BOX.append(end.strftime('%Y-%m-%d'))
-
->>>>>>> 33936cf1
         self.fs_index = indexstore(
             self.cache,
             self.cachedir,
