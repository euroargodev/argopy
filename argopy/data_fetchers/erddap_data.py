# -*- coding: utf-8 -*-

"""
argopy.data_fetchers.erddap
~~~~~~~~~~~~~~~~~~~~~~~~~~~

This module contains Argo data fetcher for Ifremer ERDDAP.

This is not intended to be used directly, only by the facade at fetchers.py

"""

import xarray as xr
import pandas as pd
import numpy as np
import copy
import time
from abc import abstractmethod
import getpass
from typing import Union
from aiohttp import ClientResponseError
import logging
from erddapy.erddapy import ERDDAP, parse_dates
from erddapy.erddapy import _quote_string_constraints as quote_string_constraints
import warnings

from ..options import OPTIONS
from ..utils.format import format_oneline
<<<<<<< HEAD
from ..stores import httpstore, has_distributed, distributed
=======
from ..utils.lists import list_bgc_s_variables, list_core_parameters
from ..stores import httpstore
>>>>>>> 87a996d3
from ..errors import ErddapServerError, DataNotFound
from ..stores import (
    indexstore_pd as ArgoIndex,
)  # make sure we work with the Pandas index store
from ..utils import is_list_of_strings, to_list, Chunker
from .proto import ArgoDataFetcherProto


log = logging.getLogger("argopy.erddap.data")

access_points = ["wmo", "box"]
exit_formats = ["xarray"]
dataset_ids = ["phy", "ref", "bgc", "bgc-s"]  # First is default
api_server = OPTIONS["erddap"]  # API root url
api_server_check = (
    OPTIONS["erddap"] + "/info/ArgoFloats/index.json"
)  # URL to check if the API is alive


class ErddapArgoDataFetcher(ArgoDataFetcherProto):
    """Manage access to Argo data through Ifremer ERDDAP

    ERDDAP transaction are managed with the https://github.com/ioos/erddapy library

    This class is a prototype not meant to be instantiated directly

    """

    ###
    # Methods to be customised for a specific erddap request
    ###
    @abstractmethod
    def init(self, *args, **kwargs):
        """Initialisation for a specific fetcher"""
        raise NotImplementedError("ErddapArgoDataFetcher.init not implemented")

    @abstractmethod
    def define_constraints(self):
        """Define erddapy constraints"""
        raise NotImplementedError(
            "ErddapArgoDataFetcher.define_constraints not implemented"
        )

    @property
    @abstractmethod
    def uri(self) -> list:
        """Return the list of Unique Resource Identifier (URI) to download data"""
        raise NotImplementedError("ErddapArgoDataFetcher.uri not implemented")

    ###
    # Methods that must not change
    ###
    def __init__(  # noqa: C901
        self,
        ds: str = "",
        cache: bool = False,
        cachedir: str = "",
        parallel: bool = False,
        parallel_method: str = "erddap",  # Alternative to 'thread' with a dashboard
        progress: bool = False,
        chunks: str = "auto",
        chunks_maxsize: dict = {},
        api_timeout: int = 0,
        params: Union[str, list] = "all",
        measured: Union[str, list] = None,
        **kwargs,
    ):
        """Instantiate an ERDDAP Argo data fetcher

        Parameters
        ----------
        ds: str (optional)
            Dataset to load: 'phy' or 'ref' or 'bgc-s'
        cache: bool (optional)
            Cache data or not (default: False)
        cachedir: str (optional)
            Path to cache folder
        parallel: bool (optional)
            Chunk request to use parallel fetching (default: False)
        parallel_method: str (optional)
            Define the parallelization method: ``thread``, ``process`` or a :class:`dask.distributed.client.Client`.
        progress: bool (optional)
            Show a progress bar or not when ``parallel`` is set to True.
        chunks: 'auto' or dict of integers (optional)
            Dictionary with request access point as keys and number of chunks to create as values.
            Eg: {'wmo': 10} will create a maximum of 10 chunks along WMOs when used with ``Fetch_wmo``.
        chunks_maxsize: dict (optional)
            Dictionary with request access point as keys and chunk size as values (used as maximum values in
            'auto' chunking).
            Eg: {'wmo': 5} will create chunks with as many as 5 WMOs each.
        api_timeout: int (optional)
            Erddap request time out in seconds. Set to OPTIONS['api_timeout'] by default.
        params: Union[str, list] (optional, default='all')
            List of BGC essential variables to retrieve, i.e. that will be in the output :class:`xr.DataSet``.
            By default, this is set to ``all``, i.e. any variable found in at least of the profile in the data
            selection will be included in the output.
        measured: Union[str, list] (optional, default=None)
            List of BGC essential variables that can't be NaN. If set to 'all', this is an easy way to reduce the size of the
            :class:`xr.DataSet`` to points where all variables have been measured. Otherwise, provide a simple list of
            variables.
        """
        timeout = OPTIONS["api_timeout"] if api_timeout == 0 else api_timeout
        self.definition = "Ifremer erddap Argo data fetcher"
        self.dataset_id = OPTIONS["ds"] if ds == "" else ds
        self.user_mode =  kwargs["mode"] if "mode" in kwargs else OPTIONS["mode"]
        self.server = kwargs["server"] if "server" in kwargs else OPTIONS["erddap"]
        self.store_opts = {
            "cache": cache,
            "cachedir": cachedir,
            "timeout": timeout,
            "size_policy": "head",
        }
        self.fs = kwargs["fs"] if "fs" in kwargs else httpstore(**self.store_opts)

        if not isinstance(parallel, bool):
            parallel_method = parallel
            parallel = True
        if parallel:
            if has_distributed and isinstance(parallel_method, distributed.client.Client):
                warnings.warn("Using experimental Dask client as a parallelization method")
            elif parallel_method not in ["thread", "seq", "erddap"]:
                raise ValueError(
                    "erddap only support multi-threading, use 'thread' or 'erddap' instead of '%s'"
                    % parallel_method
                )
        self.parallel = parallel
        self.parallel_method = parallel_method
        self.progress = progress
        self.chunks = chunks
        self.chunks_maxsize = chunks_maxsize

        self.init(**kwargs)
        self._init_erddapy()

        if self.dataset_id in ["bgc", "bgc-s"]:
            # Create an internal ArgoIndex instance:
            # This will be used to:
            # - retrieve the list of BGC variables to ask the erddap server
            # - get <param>_data_mode information because we can't get it from the server
            self.indexfs = (
                kwargs["indexfs"]
                if "indexfs" in kwargs
                else ArgoIndex(
                    index_file="argo_synthetic-profile_index.txt",  # the only available in the erddap
                    cache=kwargs["cache_index"] if "cache_index" in kwargs else cache,
                    cachedir=cachedir,
                    timeout=timeout,
                )
            )
            self.indexfs.fs['src'] = self.fs  # Use only one httpstore instance

            # To handle bugs in the erddap server, we need the list of parameters on the server:
            # todo: Remove this when bug fixed
            self._bgc_vlist_erddap = [v.lower() for v in list_bgc_s_variables()]

            # Handle the 'params' argument:
            self._bgc_params = to_list(params)
            if isinstance(params, str):
                if params == "all":
                    params = self._bgc_vlist_avail
                else:
                    params = to_list(params)
            elif params is None:
                raise ValueError()
            elif params[0] == "all":
                params = self._bgc_vlist_avail
            elif not is_list_of_strings(params):
                raise ValueError("'params' argument must be a list of strings")
                # raise ValueError("'params' argument must be a list of strings (possibly with a * wildcard)")
            self._bgc_vlist_params = [p.upper() for p in params]
            # self._bgc_vlist_params = self._bgc_handle_wildcard(self._bgc_vlist_params)

            for v in self._bgc_vlist_params:
                if v not in self._bgc_vlist_avail:
                    raise ValueError("'%s' not available for this access point. The 'params' argument must have values in [%s]" % (v, ",".join(self._bgc_vlist_avail)))

            for p in list_core_parameters():
                if p not in self._bgc_vlist_params:
                    self._bgc_vlist_params.append(p)

            if self.user_mode in ['standard', 'research'] and 'CDOM' in self._bgc_vlist_params:
                self._bgc_vlist_params.remove('CDOM')
                log.warning("CDOM was requested but was removed from the fetcher because executed in '%s' user mode" % self.user_mode)

            # Handle the 'measured' argument:
            self._bgc_measured = to_list(measured)
            if isinstance(measured, str):
                if measured == "all":
                    measured = self._bgc_vlist_params
                else:
                    measured = to_list(measured)
            elif self._bgc_measured[0] is None:
                measured = []
            elif self._bgc_measured[0] == "all":
                measured = self._bgc_vlist_params
            elif not is_list_of_strings(self._bgc_measured):
                raise ValueError("'measured' argument must be a list of strings")
                # raise ValueError("'measured' argument must be a list of strings (possibly with a * wildcard)")
            self._bgc_vlist_measured = [m.upper() for m in measured]
            # self._bgc_vlist_measured = self._bgc_handle_wildcard(self._bgc_vlist_measured)

            for v in self._bgc_vlist_measured:
                if v not in self._bgc_vlist_avail:
                    raise ValueError("'%s' not available for this access point. The 'measured' argument must have values in [%s]" % (v, ", ".join(self._bgc_vlist_avail)))


    def __repr__(self):
        summary = ["<datafetcher.erddap>"]
        summary.append("Name: %s" % self.definition)
        summary.append("API: %s" % self.server)
        summary.append("Domain: %s" % format_oneline(self.cname()))
        if self.dataset_id in ["bgc", "bgc-s"]:
            summary.append("Parameters: %s" % self._bgc_vlist_params)
            summary.append(
                "BGC 'must be measured' parameters: %s" % self._bgc_vlist_measured
            )
        return "\n".join(summary)

    @property
    def server(self):
        """URL of the Erddap server"""
        return self._server

    @server.setter
    def server(self, value):
        self._server = value
        if hasattr(self, "erddap") and self.erddap.server != value:
            log.debug("The erddap server has been modified, updating internal data")
            self._init_erddapy()

    def _add_attributes(self, this):  # noqa: C901
        """Add variables attributes not return by erddap requests (csv)

        This is hard coded, but should be retrieved from an API somewhere
        """

        for v in this.data_vars:
            param = "PRES"
            if v in [param, "%s_ADJUSTED" % param, "%s_ADJUSTED_ERROR" % param]:
                this[v].attrs = {
                    "long_name": "Sea Pressure",
                    "standard_name": "sea_water_pressure",
                    "units": "decibar",
                    "valid_min": 0.0,
                    "valid_max": 12000.0,
                    "resolution": 0.1,
                    "axis": "Z",
                    "casted": this[v].attrs["casted"]
                    if "casted" in this[v].attrs
                    else 0,
                }
                if "ERROR" in v:
                    this[v].attrs["long_name"] = (
                        "ERROR IN %s" % this[v].attrs["long_name"]
                    )

        for v in this.data_vars:
            param = "TEMP"
            if v in [param, "%s_ADJUSTED" % param, "%s_ADJUSTED_ERROR" % param]:
                this[v].attrs = {
                    "long_name": "SEA TEMPERATURE IN SITU ITS-90 SCALE",
                    "standard_name": "sea_water_temperature",
                    "units": "degree_Celsius",
                    "valid_min": -2.0,
                    "valid_max": 40.0,
                    "resolution": 0.001,
                    "casted": this[v].attrs["casted"]
                    if "casted" in this[v].attrs
                    else 0,
                }
                if "ERROR" in v:
                    this[v].attrs["long_name"] = (
                        "ERROR IN %s" % this[v].attrs["long_name"]
                    )

        for v in this.data_vars:
            param = "PSAL"
            if v in [param, "%s_ADJUSTED" % param, "%s_ADJUSTED_ERROR" % param]:
                this[v].attrs = {
                    "long_name": "PRACTICAL SALINITY",
                    "standard_name": "sea_water_salinity",
                    "units": "psu",
                    "valid_min": 0.0,
                    "valid_max": 43.0,
                    "resolution": 0.001,
                    "casted": this[v].attrs["casted"]
                    if "casted" in this[v].attrs
                    else 0,
                }
                if "ERROR" in v:
                    this[v].attrs["long_name"] = (
                        "ERROR IN %s" % this[v].attrs["long_name"]
                    )

        for v in this.data_vars:
            param = "DOXY"
            if v in [param, "%s_ADJUSTED" % param, "%s_ADJUSTED_ERROR" % param]:
                this[v].attrs = {
                    "long_name": "Dissolved oxygen",
                    "standard_name": "moles_of_oxygen_per_unit_mass_in_sea_water",
                    "units": "micromole/kg",
                    "valid_min": -5.0,
                    "valid_max": 600.0,
                    "resolution": 0.001,
                    "casted": this[v].attrs["casted"]
                    if "casted" in this[v].attrs
                    else 0,
                }
                if "ERROR" in v:
                    this[v].attrs["long_name"] = (
                        "ERROR IN %s" % this[v].attrs["long_name"]
                    )

        for v in this.data_vars:
            if "_QC" in v:
                attrs = {
                    "long_name": "Global quality flag of %s profile" % v,
                    "conventions": "Argo reference table 2a",
                    "casted": this[v].attrs["casted"]
                    if "casted" in this[v].attrs
                    else 0,
                }
                this[v].attrs = attrs

        if "CYCLE_NUMBER" in this.data_vars:
            this["CYCLE_NUMBER"].attrs = {
                "long_name": "Float cycle number",
                "conventions": "0..N, 0 : launch cycle (if exists), 1 : first complete cycle",
                "casted": this["CYCLE_NUMBER"].attrs["casted"]
                if "casted" in this["CYCLE_NUMBER"].attrs
                else 0,
            }
        if "DIRECTION" in this.data_vars:
            this["DIRECTION"].attrs = {
                "long_name": "Direction of the station profiles",
                "conventions": "A: ascending profiles, D: descending profiles",
                "casted": this["DIRECTION"].attrs["casted"]
                if "casted" in this["DIRECTION"].attrs
                else 0,
            }

        if "PLATFORM_NUMBER" in this.data_vars:
            this["PLATFORM_NUMBER"].attrs = {
                "long_name": "Float unique identifier",
                "conventions": "WMO float identifier : A9IIIII",
                "casted": this["PLATFORM_NUMBER"].attrs["casted"]
                if "casted" in this["PLATFORM_NUMBER"].attrs
                else 0,
            }

        if "DATA_MODE" in this.data_vars:
            this["DATA_MODE"].attrs = {
                "long_name": "Delayed mode or real time data",
                "conventions": "R : real time; D : delayed mode; A : real time with adjustment",
                "casted": this["DATA_MODE"].attrs["casted"]
                if "casted" in this["DATA_MODE"].attrs
                else 0,
            }

        if self.dataset_id in ["bgc", "bgc-s"]:
            for param in self._bgc_vlist_params:
                if "%s_DATA_MODE" % param in this.data_vars:
                    this["%s_DATA_MODE" % param].attrs = {
                        "long_name": "Delayed mode or real time data",
                        "conventions": "R : real time; D : delayed mode; A : real time with adjustment",
                        "casted": this["%s_DATA_MODE" % param].attrs["casted"]
                        if "casted" in this["%s_DATA_MODE" % param].attrs
                        else 0,
                    }

        return this

    def _init_erddapy(self):
        # Init erddapy
        self.erddap = ERDDAP(server=str(self.server), protocol="tabledap")
        self.erddap.response = (
            "nc"  # This is a major change in v0.4, we used to work with csv files
        )

        if self.dataset_id == "phy":
            self.erddap.dataset_id = "ArgoFloats"
        elif self.dataset_id in ["bgc", "bgc-s"]:
            self.erddap.dataset_id = "ArgoFloats-synthetic-BGC"
        elif self.dataset_id == "ref":
            self.erddap.dataset_id = "ArgoFloats-reference"
        elif self.dataset_id == "ref-ctd":
            self.erddap.dataset_id = "ArgoFloats-reference-CTD"
        elif self.dataset_id == "fail":
            self.erddap.dataset_id = "invalid_db"
        else:
            raise ValueError(
                "Invalid database short name for Ifremer erddap (use: 'phy', 'bgc'/'bgc-s' or 'ref')"
            )
        return self

    @property
    def _bgc_vlist_avail(self):
        """Return the list of the erddap BGC dataset available for this access point

        Apply search criteria in the index, then retrieve the list of parameters
        """
        if hasattr(self, "WMO"):
            if hasattr(self, "CYC") and self.CYC is not None:
                self.indexfs.search_wmo_cyc(self.WMO, self.CYC)
            else:
                self.indexfs.search_wmo(self.WMO)
        elif hasattr(self, "BOX"):
            if len(self.indexBOX) == 4:
                self.indexfs.search_lat_lon(self.indexBOX)
            else:
                self.indexfs.search_lat_lon_tim(self.indexBOX)
        params = self.indexfs.read_params()

        # Temporarily remove from params those missing on the erddap server:
        # params = [p for p in params if p.lower() in self._bgc_vlist_erddap]
        results = []
        for p in params:
            if p.lower() in self._bgc_vlist_erddap:
                results.append(p)
<<<<<<< HEAD
            # else:
            #     log.error(
            #         "Removed '%s' because it is not available on the erddap server (%s), but it should !"
            #         % (p, self._server)
            #     )
=======
            else:
                log.error(
                    "Removed '%s' because is not available on the erddap server (%s), but it should !"
                    % (p, self._server)
                )
>>>>>>> 87a996d3

        return results

    # def _bgc_handle_wildcard(self, param_list):
    #     """In a list, replace item with wildcard by available BGC parameter(s)"""
    #     is_valid_param = lambda x: x in list(  # noqa: E731
    #         argopy.ArgoNVSReferenceTables().tbl(3)["altLabel"]
    #     )

    #     results = param_list.copy()
    #     for p in param_list:
    #         if not is_valid_param(p):
    #             if "*" not in p:
    #                 raise ValueError(
    #                     "Invalid BGC parameter '%s' (not listed in Argo reference table 3)"
    #                     % p
    #                 )
    #             else:
    #                 match = fnmatch.filter(self._bgc_vlist_avail, p)
    #                 if len(match) > 0:
    #                     [results.append(m) for m in match]
    #                     results.remove(p)
    #     return results

    @property
    def _minimal_vlist(self):
        """Return the list of variables to retrieve measurements for"""
        vlist = list()
        if self.dataset_id == "phy":
            plist = [
                "data_mode",
                "latitude",
                "longitude",
                "position_qc",
                "time",
                "time_qc",
                "direction",
                "platform_number",
                "cycle_number",
                "config_mission_number",
                "vertical_sampling_scheme",
            ]
            [vlist.append(p) for p in plist]

            # Core/Deep variables:
            plist = [p.lower() for p in list_core_parameters()]
            [vlist.append(p) for p in plist]
            [vlist.append(p + "_qc") for p in plist]
            [vlist.append(p + "_adjusted") for p in plist]
            [vlist.append(p + "_adjusted_qc") for p in plist]
            [vlist.append(p + "_adjusted_error") for p in plist]

        if self.dataset_id in ["bgc", "bgc-s"]:
            plist = [
                # "parameter_data_mode",  # never !!!
                "latitude",
                "longitude",
                "position_qc",
                "time",
                "time_qc",
                "direction",
                "platform_number",
                "cycle_number",
                "config_mission_number",
            ]
            [vlist.append(p) for p in plist]

            # Search in the profile index the list of parameters to load:
            params = self._bgc_vlist_params # rq: include 'core' variables
            # log.debug("erddap-bgc parameters to load: %s" % params)

            for p in params:
                vname = p.lower()
                if self.user_mode in ['expert']:
                    vlist.append("%s" % vname)
                    vlist.append("%s_qc" % vname)
                    vlist.append("%s_adjusted" % vname)
                    vlist.append("%s_adjusted_qc" % vname)
                    vlist.append("%s_adjusted_error" % vname)

                elif self.user_mode in ['standard']:
                    vlist.append("%s" % vname)
                    vlist.append("%s_qc" % vname)
                    vlist.append("%s_adjusted" % vname)
                    vlist.append("%s_adjusted_qc" % vname)
                    vlist.append("%s_adjusted_error" % vname)

                elif self.user_mode in ['research']:
                    vlist.append("%s_adjusted" % vname)
                    vlist.append("%s_adjusted_qc" % vname)
                    vlist.append("%s_adjusted_error" % vname)

                # vlist.append("profile_%s_qc" % vname)  # not in the database

        if self.dataset_id == "ref":
            plist = ["latitude", "longitude", "time", "platform_number", "cycle_number"]
            [vlist.append(p) for p in plist]
            plist = ["pres", "temp", "psal", "ptmp"]
            [vlist.append(p) for p in plist]

        vlist.sort()
        return vlist

    def cname(self):
        """Return a unique string defining the constraints"""
        return self._cname()

    @property
    def cachepath(self):
        """Return path to cached file(s) for this request

        Returns
        -------
        list(str)
        """
        return [self.fs.cachepath(uri) for uri in self.uri]

    def get_url(self):
        """Return the URL to download requested data

        Returns
        -------
        str
        """
        # Replace erddapy get_download_url()
        # We need to replace it to better handle http responses with by-passing the _check_url_response
        # https://github.com/ioos/erddapy/blob/fa1f2c15304938cd0aa132946c22b0427fd61c81/erddapy/erddapy.py#L247

        # First part of the URL:
        protocol = self.erddap.protocol
        dataset_id = self.erddap.dataset_id
        response = self.erddap.response
        url = f"{self.erddap.server}/{protocol}/{dataset_id}.{response}?"

        # Add variables to retrieve:
        self.erddap.variables = (
            self._minimal_vlist
        )  # Define the list of variables to retrieve
        variables = self.erddap.variables
        variables = ",".join(variables)
        url += f"{variables}"

        # Load constraints to implement the access point:
        self.define_constraints()  # from Fetch_box or Fetch_wmo

        # Possibly add more constraints for the BGC dataset:
        # 2024/07/19: In fact, this is not a good idea. After a while we found that it is slower to ask the
        # erddap to filter parameters (and rather unstable) than to download unfiltered parameters and to
        # apply the filter_measured
        # if self.dataset_id in ["bgc", "bgc-s"]:
        #     params = self._bgc_vlist_measured
        #     # For 'expert' and 'standard' user modes, we cannot filter param and param_adjusted
        #     # because it depends on the unavailable param data mode.
        #     # The only erddap constraints possible is for 'research' user mode because we only request for
        #     # adjusted values.
        #     if self.user_mode == 'research':
        #         for p in params:
        #             self.erddap.constraints.update({"%s_adjusted!=" % p.lower(): "NaN"})

        if self.dataset_id not in ['ref']:
            if self.user_mode == 'research':
                for p in ['pres', 'temp', 'psal']:
                    self.erddap.constraints.update({"%s_adjusted!=" % p.lower(): "NaN"})

        # Possibly add more constraints to make requests even smaller:
        for p in ["latitude", "longitude"]:
            self.erddap.constraints.update({"%s!=" % p.lower(): "NaN"})

        # Post-process all constraints:
        constraints = self.erddap.constraints
        _constraints = copy.copy(constraints)
        for k, v in _constraints.items():
            if k.startswith("time"):
                _constraints.update({k: parse_dates(v)})
        _constraints = quote_string_constraints(_constraints)

        # Remove double-quote around NaN for numerical values:
        for k, v in _constraints.items():
            if v == '"NaN"':
                _constraints.update({k: "NaN"})

        _constraints = "".join([f"&{k}{v}" for k, v in _constraints.items()])
        url += f"{_constraints}"

        # Last part:
        url += "&distinct()"
        if self.user_mode in ['research'] and self.dataset_id not in ['ref']:
            url += '&orderBy("time,pres_adjusted")'
        else:
            url += '&orderBy("time,pres")'
        return url

    @property
    def N_POINTS(self) -> int:
        """Number of measurements expected to be returned by a request

        This is an estimate that could be inaccurate with the synthetic BGC dataset
        """
        def getNfromncHeader(url):
            url = url.replace("." + self.erddap.response, ".ncHeader")
            try:
                ncHeader = str(self.fs.download_url(url))
                lines = [line for line in ncHeader.splitlines() if "row = " in line][0]
                return int(lines.split("=")[1].split(";")[0])
            except Exception:
                raise ErddapServerError(
                    "Erddap server can't return ncHeader for url: %s " % url
                )

        N = 0
        for url in self.uri:
            N += getNfromncHeader(url)
        return N

    def post_process(
        self, this_ds, add_dm: bool = True, URI: list = None
    ):  # noqa: C901
        """Post-process a xarray.DataSet created from a netcdf erddap response

        This method can also be applied on a regular dataset to re-enforce format compliance
        """
        if "row" in this_ds.dims:
            this_ds = this_ds.rename({"row": "N_POINTS"})

        # Set coordinates:
        coords = ("LATITUDE", "LONGITUDE", "TIME", "N_POINTS")
        this_ds = this_ds.reset_coords()
        this_ds["N_POINTS"] = np.arange(0, len(this_ds["N_POINTS"]))

        # Convert all coordinate variable names to upper case
        for v in this_ds.data_vars:
            this_ds = this_ds.rename({v: v.upper()})
        this_ds = this_ds.set_coords(coords)

        if self.dataset_id == "ref":
            this_ds["DIRECTION"] = xr.full_like(this_ds["CYCLE_NUMBER"], "A", dtype=str)

        # Cast data types:
        # log.debug("erddap.post_process WMO=%s" % to_list(np.unique(this_ds['PLATFORM_NUMBER'].values)))
        this_ds = this_ds.argo.cast_types()

        # log.debug("erddap.post_process WMO=%s" % to_list(np.unique(this_ds['PLATFORM_NUMBER'].values)))
        # if '999' in to_list(np.unique(this_ds['PLATFORM_NUMBER'].values)):
        #     log.error(this_ds.attrs)

        # With BGC, some points may not have a PLATFORM_NUMBER !
        # So, we remove these
        if self.dataset_id in ["bgc", "bgc-s"] and "999" in to_list(
            np.unique(this_ds["PLATFORM_NUMBER"].values)
        ):
            log.error("Found points without WMO !")
            this_ds = this_ds.where(this_ds["PLATFORM_NUMBER"] != "999", drop=True)
            this_ds = this_ds.argo.cast_types(overwrite=True)
            log.debug(
                "erddap.post_process WMO=%s"
                % to_list(np.unique(this_ds["PLATFORM_NUMBER"].values))
            )

        # log.debug("erddap.post_process (add_dm=%s): %s" % (add_dm, str(this_ds)))
        if self.dataset_id in ["bgc", "bgc-s"] and add_dm:
            this_ds = self._add_parameters_data_mode_ds(this_ds)
            this_ds = this_ds.argo.cast_types(overwrite=False)
        # log.debug("erddap.post_process (add_dm=%s): %s" % (add_dm, str(this_ds)))

        # Overwrite Erddap variables attributes with those from Argo standards:
        this_ds = self._add_attributes(this_ds)

        # In the case of a parallel download, this is a trick to preserve the chunk uri in the chunk dataset:
        # (otherwise all chunks have the same list of uri)
        Fetched_url = this_ds.attrs.get("Fetched_url", False)
        Fetched_constraints = this_ds.attrs.get("Fetched_constraints", False)

        # Finally overwrite erddap attributes with those from argopy:
        # raw_attrs = this_ds.attrs
        # print(len(this_ds.attrs))
        if 'Processing_history' in this_ds.attrs:
            this_ds.attrs = {'Processing_history': this_ds.attrs['Processing_history']}
        else:
            this_ds.attrs = {}
        # this_ds.attrs.update({'raw_attrs': raw_attrs})
        # print(len(this_ds.attrs))

        raw_attrs = this_ds.attrs.copy()
        this_ds.attrs = {}
        if self.dataset_id == "phy":
            this_ds.attrs["DATA_ID"] = "ARGO"
            this_ds.attrs["DOI"] = "http://doi.org/10.17882/42182"
        elif self.dataset_id in ["bgc", "bgc-s"]:
            this_ds.attrs["DATA_ID"] = "ARGO-BGC"
            this_ds.attrs["DOI"] = "http://doi.org/10.17882/42182"
        elif self.dataset_id == "ref":
            this_ds.attrs["DATA_ID"] = "ARGO_Reference"
            this_ds.attrs["DOI"] = "-"
            this_ds.attrs["Fetched_version"] = raw_attrs.get('version', '?')
        elif self.dataset_id == "ref-ctd":
            this_ds.attrs["DATA_ID"] = "ARGO_Reference_CTD"
            this_ds.attrs["DOI"] = "-"
            this_ds.attrs["Fetched_version"] = raw_attrs.get('version', '?')

        this_ds.attrs["Fetched_from"] = self.erddap.server
        try:
            this_ds.attrs["Fetched_by"] = getpass.getuser()
        except:  # noqa: E722
            this_ds.attrs["Fetched_by"] = "anonymous"
        this_ds.attrs["Fetched_date"] = pd.to_datetime("now", utc=True).strftime(
            "%Y/%m/%d"
        )
        this_ds.attrs["Fetched_constraints"] = (
            self.cname() if not Fetched_constraints else Fetched_constraints
        )
        this_ds.attrs["Fetched_uri"] = URI if not Fetched_url else Fetched_url
        this_ds = this_ds[np.sort(this_ds.data_vars)]

        if self.dataset_id in ["bgc", "bgc-s"]:
            n_zero = np.count_nonzero(np.isnan(np.unique(this_ds["PLATFORM_NUMBER"])))
            if n_zero > 0:
                log.error("Some points (%i) have no PLATFORM_NUMBER !" % n_zero)

        # print(len(this_ds.attrs))
        return this_ds

    def to_xarray(  # noqa: C901
        self,
        errors: str = "ignore",
        add_dm: bool = None,
        concat: bool = True,
        max_workers: int = 6,
    ):
        """Load Argo data and return a xarray.DataSet"""

        URI = self.uri  # Call it once

        # Should we compute (from the index) and add DATA_MODE for BGC variables:
        add_dm = self.dataset_id in ["bgc", "bgc-s"] if add_dm is None else bool(add_dm)

        # Download data
        if not self.parallel:
            if len(URI) == 1:
                try:
                    # log_argopy_callerstack()
                    results = self.fs.open_dataset(URI[0])
                    results = self.post_process(results, add_dm=add_dm, URI=URI)
                except ClientResponseError as e:
                    if "Proxy Error" in e.message:
                        raise ErddapServerError(
                            "Your request is probably taking longer than expected to be handled by the server. "
                            "You can try to relaunch you're request or use the 'parallel' option "
                            "to chunk it into small requests."
                        )
                        log.debug(str(e))
                    elif "Payload Too Large" in e.message:
                        raise ErddapServerError("Your request is generating too much data on the server"
                                                "You can try to use the 'parallel' option to chunk it "
                                                "into smaller requests."
                                                )
                    else:
                        raise ErddapServerError(e.message)

            else:
                try:
                    results = self.fs.open_mfdataset(
                        URI,
                        method="erddap",
                        max_workers=1,
                        progress=self.progress,
                        errors=errors,
                        concat=concat,
                        concat_dim="N_POINTS",
                        preprocess=self.post_process,
                        preprocess_opts={"add_dm": False, "URI": URI},
                        final_opts={"data_vars": "all"},
                    )
                    if results is not None:
                        if self.progress:
                            print("Final post-processing of the merged dataset () ...")
                        results = self.post_process(
                            results, **{"add_dm": add_dm, "URI": URI}
                        )
                except ClientResponseError as e:
                    raise ErddapServerError(e.message)
        else:
            try:
                if self.parallel_method in ["erddap"]:
                    results = self.fs.open_mfdataset(
                        URI,
                        method="erddap",
                        progress=self.progress,
                        max_workers=max_workers,
                        errors=errors,
                        concat=concat,
                        concat_dim="N_POINTS",
                        preprocess=self.post_process,
                        preprocess_opts={"add_dm": False, "URI": URI},
                        final_opts={"data_vars": "all"},
                    )
                elif has_distributed and isinstance(self.parallel_method, distributed.client.Client):
                    results = self.fs.open_mfdataset(
                        URI,
                        method=self.parallel_method,
                        progress=self.progress,
                        max_workers=max_workers,
                        errors=errors,
                        concat=concat,
                        concat_dim="N_POINTS",
                        preprocess=self.post_process,
                        preprocess_opts={"add_dm": False, "URI": URI},
                        final_opts={"data_vars": "all"},
                    )

                if concat:
                    if results is not None:
                        if self.progress:
                            print("Final post-processing of the merged dataset () ...")
                        results = self.post_process(
                            results, **{"add_dm": add_dm, "URI": URI}
                        )
            except DataNotFound:
                if self.dataset_id in ["bgc", "bgc-s"] and len(self._bgc_vlist_measured) > 0:
                    msg = (
                        "Your BGC request returned no data. This may be due to the 'measured' "
                        "argument that imposes constraints impossible to fulfill for the "
                        f"access point defined ({self.cname()}), i.e. some "
                        "variables in 'measured' are not available in some floats in this "
                        "access point."
                    )
                    raise DataNotFound(msg)
                else:
                    raise
            except ClientResponseError as e:
                raise ErddapServerError(e.message)

        # Final checks
        if self.dataset_id in ["bgc", "bgc-s"] and concat and len(self._bgc_vlist_measured) > 0:
            if not isinstance(results, list):
                results = self.filter_measured(results)
            else:
                filtered = []
                [filtered.append(self.filter_measured(r)) for r in results]
                results = filtered

            # empty = []
            # for v in self._bgc_vlist_measured:
            #     if v in results and np.count_nonzero(results[v]) != len(results["N_POINTS"]):
            #         empty.append(v)
            # if len(empty) > 0:
            #     msg = (
            #         "After processing, your BGC request returned final data with NaNs (%s). "
            #         "This may be due to the 'measured' argument ('%s') that imposes a no-NaN constraint "
            #         "impossible to fulfill for the access point defined (%s)]. "
            #         "\nUsing the 'measured' argument, you can try to minimize the list of variables to "
            #         "return without NaNs, or set it to 'None' to return all samples."
            #         % (",".join(to_list(v)), ",".join(self._bgc_measured), self.cname())
            #     )
            #     raise ValueError(msg)

        if concat and results is not None:
            results["N_POINTS"] = np.arange(0, len(results["N_POINTS"]))

        return results

    def transform_data_mode(self, ds: xr.Dataset, **kwargs):
        """Apply xarray argo accessor transform_data_mode method"""
        ds = ds.argo.transform_data_mode(**kwargs)
        if ds.argo._type == "point":
            ds["N_POINTS"] = np.arange(0, len(ds["N_POINTS"]))
        return ds

    def filter_data_mode(self, ds: xr.Dataset, **kwargs):
        """Apply xarray argo accessor filter_data_mode method"""
        ds = ds.argo.filter_data_mode(**kwargs)
        if ds.argo._type == "point":
            ds["N_POINTS"] = np.arange(0, len(ds["N_POINTS"]))
        return ds

    def filter_qc(self, ds: xr.Dataset, **kwargs):
        """Apply xarray argo accessor filter_qc method"""
        ds = ds.argo.filter_qc(**kwargs)
        if ds.argo._type == "point":
            ds["N_POINTS"] = np.arange(0, len(ds["N_POINTS"]))
        return ds

    def filter_researchmode(self, ds: xr.Dataset, *args, **kwargs) -> xr.Dataset:
        """Filter dataset for research user mode

        This filter will select only QC=1 delayed mode data with pressure errors smaller than 20db

        Use this filter instead of transform_data_mode and filter_qc
        """
        ds = ds.argo.filter_researchmode()
        if ds.argo._type == "point":
            ds["N_POINTS"] = np.arange(0, len(ds["N_POINTS"]))
        return ds

    def filter_measured(self, ds):
        """Re-enforce the 'measured' criteria for BGC requests

        Parameters
        ----------
        ds: :class:`xr.Dataset`

        """
        # Enforce the 'measured' argument for BGC:
        if self.dataset_id in ["bgc", "bgc-s"]:
            if len(self._bgc_vlist_measured) == 0:
                return ds
            elif len(ds["N_POINTS"]) > 0:
                log.debug("Keep only samples without NaN in %s" % self._bgc_vlist_measured)
                for v in self._bgc_vlist_measured:
                    this_mask = None
                    if v in ds and "%s_ADJUSTED" % v in ds:
                        this_mask = np.logical_or.reduce((
                                ds[v].notnull(),
                                ds["%s_ADJUSTED" % v].notnull()
                            ))
                    elif v in ds:
                        this_mask = ds[v].notnull()
                    elif "%s_ADJUSTED" % v in ds:
                        this_mask = ds["%s_ADJUSTED" % v].notnull()
                    else:
                        log.debug("'%s' or '%s_ADJUSTED' not in the dataset to apply the 'filter_measured' method" % (v, v))
                    if this_mask is not None:
                        ds = ds.loc[dict(N_POINTS=this_mask)]

        ds["N_POINTS"] = np.arange(0, len(ds["N_POINTS"]))
        return ds

    def _add_parameters_data_mode_ds(self, this_ds):  # noqa: C901
        """Compute and add <PARAM>_DATA_MODE variables to a xarray dataset

        This requires an ArgoIndex instance as Pandas Dataframe
        todo: Code this for the pyarrow index backend

        This method consume a collection of points
        """
        # import time

        def list_WMO_CYC(this_ds):
            """Given a dataset, return a list with all possible (PLATFORM_NUMBER, CYCLE_NUMBER) tuple"""
            profiles = []
            for wmo, grp in this_ds.groupby("PLATFORM_NUMBER"):
                [
                    profiles.append((int(wmo), int(cyc)))
                    for cyc in np.unique(grp["CYCLE_NUMBER"])
                ]
            return profiles

        def list_WMO(this_ds):
            """Return all possible WMO as a list"""
            return to_list(np.unique(this_ds["PLATFORM_NUMBER"].values))

        def complete_df(this_df, params):
            """Add 'wmo', 'cyc' and '<param>_data_mode' columns to this dataframe"""
            this_df["wmo"] = this_df["file"].apply(lambda x: int(x.split("/")[1]))
            this_df["cyc"] = this_df["file"].apply(
                lambda x: int(x.split("_")[-1].split(".nc")[0].replace("D", ""))
            )
            this_df["variables"] = this_df["parameters"].apply(lambda x: x.split())
            for param in params:
                this_df["%s_data_mode" % param] = this_df.apply(
                    lambda x: x["parameter_data_mode"][x["variables"].index(param)]
                    if param in x["variables"]
                    else "",
                    axis=1,
                )
            return this_df

        def read_DM(this_df, wmo, cyc, param):
            """Return one parameter data mode for a given wmo/cyc and index dataframe"""
            filt = []
            filt.append(this_df["wmo"].isin([wmo]))
            filt.append(this_df["cyc"].isin([cyc]))
            sub_df = this_df[np.logical_and.reduce(filt)]
            if sub_df.shape[0] == 0:
                log.debug(
                    "Found a profile in the dataset, but not in the index ! wmo=%i, cyc=%i"
                    % (wmo, cyc)
                )
                # This can happen if a Synthetic netcdf file was generated from a non-BGC float.
                # The file exists, but it doesn't have BGC variables. Float is usually not listed in the index.
                return ""
            else:
                return sub_df["%s_data_mode" % param].values[-1]

        def print_etime(txt, t0):
            now = time.process_time()
            print("⏰ %s: %0.2f seconds" % (txt, now - t0))
            return now

        # timer = time.process_time()

        profiles = list_WMO_CYC(this_ds)
        self.indexfs.search_wmo(list_WMO(this_ds))
        params = [
            p
            for p in self.indexfs.read_params()
            if p in this_ds or "%s_ADJUSTED" % p in this_ds
        ]
        # timer = print_etime('Read profiles and params from ds', timer)

        df = self.indexfs.to_dataframe(completed=False)
        df = complete_df(df, params)
        # timer = print_etime('Index search wmo and export to dataframe', timer)

        CYCLE_NUMBER = this_ds["CYCLE_NUMBER"].values
        PLATFORM_NUMBER = this_ds["PLATFORM_NUMBER"].values
        N_POINTS = this_ds["N_POINTS"].values

        for param in params:
            # print("=" * 50)
            # print("Filling DATA MODE for %s ..." % param)
            # tims = {'init': 0, 'read_DM': 0, 'isin': 0, 'where': 0, 'fill': 0}

            for iprof, prof in enumerate(profiles):
                wmo, cyc = prof
                # t0 = time.process_time()

                if "%s_DATA_MODE" % param not in this_ds:
                    this_ds["%s_DATA_MODE" % param] = xr.full_like(
                        this_ds["CYCLE_NUMBER"], dtype=str, fill_value=""
                    )
                # now = time.process_time()
                # tims['init'] += now - t0
                # t0 = now

                param_data_mode = read_DM(df, wmo, cyc, param)
                # log.debug("data mode='%s' for %s/%i/%i" % (param_data_mode, param, wmo, cyc))
                # now = time.process_time()
                # tims['read_DM'] += now - t0
                # t0 = now

                i_cyc = CYCLE_NUMBER == cyc
                i_wmo = PLATFORM_NUMBER == wmo
                # now = time.process_time()
                # tims['isin'] += now - t0
                # t0 = now

                i_points = N_POINTS[np.logical_and(i_cyc, i_wmo)]
                # now = time.process_time()
                # tims['where'] += now - t0
                # t0 = now

                # this_ds["%s_DATA_MODE" % param][i_points] = param_data_mode
                this_ds["%s_DATA_MODE" % param].loc[dict(N_POINTS=i_points)] = param_data_mode
                # now = time.process_time()
                # tims['fill'] += now - t0

            this_ds["%s_DATA_MODE" % param] = this_ds["%s_DATA_MODE" % param].astype(
                "<U1"
            )
            # timer = print_etime('Processed %s (%i profiles)' % (param, len(profiles)), timer)

        return this_ds


class Fetch_wmo(ErddapArgoDataFetcher):
    """Manage access to Argo data through Ifremer ERDDAP for: a list of WMOs

    This class is instantiated when a call is made to these facade access points:
        - `ArgoDataFetcher(src='erddap').float(**)`
        - `ArgoDataFetcher(src='erddap').profile(**)`

    """

    def init(self, WMO=[], CYC=None, **kw):
        """Create Argo data loader for WMOs

        Parameters
        ----------
        WMO : list(int)
            The list of WMOs to load all Argo data for.
        CYC : int, np.array(int), list(int)
            The cycle numbers to load.
        """
        self.WMO = WMO
        self.CYC = CYC

        self.definition = "?"
        if self.dataset_id == "phy":
            self.definition = "Ifremer erddap Argo data fetcher"
        elif self.dataset_id in ["bgc", "bgc-s"]:
            self.definition = "Ifremer erddap Argo BGC data fetcher"
        elif self.dataset_id == "ref":
            self.definition = "Ifremer erddap Argo REFERENCE data fetcher"

        if self.CYC is not None:
            self.definition = "%s for profiles" % self.definition
        else:
            self.definition = "%s for floats" % self.definition

        return self

    def define_constraints(self):
        """Define erddap constraints"""
        self.erddap.constraints = {
            "platform_number=~": "|".join(["%i" % i for i in self.WMO])
        }
        if self.CYC is not None:
            self.erddap.constraints.update(
                {"cycle_number=~": "|".join(["%i" % i for i in self.CYC])}
            )
        return self

    @property
    def uri(self):
        """List of URLs to load for a request

        Returns
        -------
        list(str)
        """
        if not self.parallel:
            chunks = "auto"
            chunks_maxsize = {"wmo": 5}
            if self.dataset_id in ["bgc", "bgc-s"]:
                chunks_maxsize = {"wmo": 1}
        else:
            chunks = self.chunks
            chunks_maxsize = self.chunks_maxsize
            if self.dataset_id in ["bgc", "bgc-s"]:
                chunks_maxsize["wmo"] = 1
        self.Chunker = Chunker(
            {"wmo": self.WMO}, chunks=chunks, chunksize=chunks_maxsize
        )
        wmo_grps = self.Chunker.fit_transform()
        urls = []
        opts = {
            "ds": self.dataset_id,
            "mode": self.user_mode,
            "fs": self.fs,
            "server": self.server,
            "parallel": False,
            "CYC": self.CYC,
        }
        if self.dataset_id in ["bgc", "bgc-s"]:
            opts["params"] = self._bgc_params
            opts["measured"] = self._bgc_measured
            opts["indexfs"] = self.indexfs

        for wmos in wmo_grps:
            urls.append(
                Fetch_wmo(
                    WMO=wmos,
                    **opts,
                ).get_url()
            )
        return urls


class Fetch_box(ErddapArgoDataFetcher):
    """Manage access to Argo data through Ifremer ERDDAP for: an ocean rectangle"""

    def init(self, box: list, **kw):
        """Create Argo data loader

        Parameters
        ----------
        box : list(float, float, float, float, float, float, str, str)
            The box domain to load all Argo data for:
                box = [lon_min, lon_max, lat_min, lat_max, pres_min, pres_max]
                or:
                box = [lon_min, lon_max, lat_min, lat_max, pres_min, pres_max, datim_min, datim_max]
        """
        self.BOX = box.copy()
        self.indexBOX = [self.BOX[ii] for ii in [0, 1, 2, 3]]
        if len(self.BOX) == 8:
            self.indexBOX = [self.BOX[ii] for ii in [0, 1, 2, 3, 6, 7]]

        if self.dataset_id == "phy":
            self.definition = "Ifremer erddap Argo data fetcher for a space/time region"
        elif self.dataset_id in ["bgc", "bgc-s"]:
            self.definition = (
                "Ifremer erddap Argo BGC data fetcher for a space/time region"
            )
        elif self.dataset_id == "ref":
            self.definition = (
                "Ifremer erddap Argo REFERENCE data fetcher for a space/time region"
            )

        return self

    def define_constraints(self):
        """Define request constraints"""
        self.erddap.constraints = {"longitude>=": self.BOX[0]}
        self.erddap.constraints.update({"longitude<=": self.BOX[1]})
        self.erddap.constraints.update({"latitude>=": self.BOX[2]})
        self.erddap.constraints.update({"latitude<=": self.BOX[3]})
        if self.user_mode in ['research'] and self.dataset_id not in ['ref']:
            self.erddap.constraints.update({"pres_adjusted>=": self.BOX[4]})
            self.erddap.constraints.update({"pres_adjusted<=": self.BOX[5]})
        else:
            self.erddap.constraints.update({"pres>=": self.BOX[4]})
            self.erddap.constraints.update({"pres<=": self.BOX[5]})
        if len(self.BOX) == 8:
            self.erddap.constraints.update({"time>=": self.BOX[6]})
            self.erddap.constraints.update({"time<=": self.BOX[7]})
        return None

    @property
    def uri(self):
        """List of files to load for a request

        Returns
        -------
        list(str)
        """
        if not self.parallel:
            return [self.get_url()]
        else:
            self.Chunker = Chunker(
                {"box": self.BOX}, chunks=self.chunks, chunksize=self.chunks_maxsize
            )
            boxes = self.Chunker.fit_transform()
            urls = []
            opts = {"ds": self.dataset_id,
                    "mode": self.user_mode,
                    "fs": self.fs,
                    "server": self.server}
            if self.dataset_id in ["bgc", "bgc-s"]:
                opts["params"] = self._bgc_params
                opts["measured"] = self._bgc_measured
                opts["indexfs"] = self.indexfs
            for box in boxes:
                try:
                    fb = Fetch_box(
                        box=box,
                        **opts,
                    )
                    urls.append(fb.get_url())
                except DataNotFound:
                    log.debug("This box fetcher will contain no data")
            return urls<|MERGE_RESOLUTION|>--- conflicted
+++ resolved
@@ -26,13 +26,9 @@
 
 from ..options import OPTIONS
 from ..utils.format import format_oneline
-<<<<<<< HEAD
+from ..utils.lists import list_bgc_s_variables, list_core_parameters
+from ..errors import ErddapServerError, DataNotFound
 from ..stores import httpstore, has_distributed, distributed
-=======
-from ..utils.lists import list_bgc_s_variables, list_core_parameters
-from ..stores import httpstore
->>>>>>> 87a996d3
-from ..errors import ErddapServerError, DataNotFound
 from ..stores import (
     indexstore_pd as ArgoIndex,
 )  # make sure we work with the Pandas index store
@@ -451,19 +447,11 @@
         for p in params:
             if p.lower() in self._bgc_vlist_erddap:
                 results.append(p)
-<<<<<<< HEAD
             # else:
             #     log.error(
             #         "Removed '%s' because it is not available on the erddap server (%s), but it should !"
             #         % (p, self._server)
             #     )
-=======
-            else:
-                log.error(
-                    "Removed '%s' because is not available on the erddap server (%s), but it should !"
-                    % (p, self._server)
-                )
->>>>>>> 87a996d3
 
         return results
 
