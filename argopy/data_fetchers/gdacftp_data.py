--- conflicted
+++ resolved
@@ -352,7 +352,6 @@
         ds = ds.sortby("TIME")
 
         # Remove netcdf file attributes and replace them with simplified argopy ones:
-<<<<<<< HEAD
         if "Fetched_from" not in ds.attrs:
             raw_attrs = ds.attrs
             ds.attrs = {}
@@ -369,20 +368,6 @@
                 ds.attrs["Fetched_by"] = 'anonymous'
             ds.attrs["Fetched_date"] = pd.to_datetime("now", utc=True).strftime("%Y/%m/%d")
 
-=======
-        ds.attrs = {}
-        if self.dataset_id == "phy":
-            ds.attrs["DATA_ID"] = "ARGO"
-        if self.dataset_id == "bgc":
-            ds.attrs["DATA_ID"] = "ARGO-BGC"
-        ds.attrs["DOI"] = "http://doi.org/10.17882/42182"
-        ds.attrs["Fetched_from"] = self.server
-        try:
-            ds.attrs["Fetched_by"] = getpass.getuser()
-        except:  # noqa: E722
-            ds.attrs["Fetched_by"] = 'anonymous'
-        ds.attrs["Fetched_date"] = pd.to_datetime("now", utc=True).strftime("%Y/%m/%d")
->>>>>>> 2f2e2dc8
         ds.attrs["Fetched_constraints"] = self.cname()
         if len(self.uri) == 1:
             ds.attrs["Fetched_uri"] = self.uri[0]
