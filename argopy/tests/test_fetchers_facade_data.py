import numpy as np
import pandas as pd
import xarray as xr

import pytest

import argopy
from argopy import DataFetcher as ArgoDataFetcher
from argopy.errors import (
    InvalidFetcherAccessPoint,
    InvalidFetcher
)
from argopy.utilities import is_list_of_strings
from utils import (
    requires_fetcher,
    requires_connected_erddap_phy,
    requires_localftp,
    # requires_gdac,
    requires_connected_gdac,
    requires_connected_argovis,
    requires_ipython,
    safe_to_server_errors,
    requires_matplotlib,
    has_matplotlib,
    has_seaborn,
    has_cartopy
)


if has_matplotlib:
    import matplotlib as mpl

if has_cartopy:
    import cartopy

skip_for_debug = pytest.mark.skipif(True, reason="Taking too long !")


@requires_localftp
class Test_Facade:

    # Use the first valid data source:
    # src = list(AVAILABLE_SOURCES.keys())[0]
    local_ftp = argopy.tutorial.open_dataset("localftp")[0]
    src = 'localftp'

    def __get_fetcher(self, empty: bool = False, pt: str = 'profile'):
        f = ArgoDataFetcher(src=self.src)
        # f.valid_access_points[0]

        if pt == 'float':
            if not empty:
                return f, ArgoDataFetcher(src=self.src).float(2901623)
            else:
                return f, ArgoDataFetcher(src=self.src).float(12)

        if pt == 'profile':
            if not empty:
                return f, ArgoDataFetcher(src=self.src).profile(2901623, 12)
            else:
                return f, ArgoDataFetcher(src=self.src).profile(12, 1200)

        if pt == 'region':
            if not empty:
                return f, ArgoDataFetcher(src=self.src).region([-60, -55, 40.0, 45.0, 0.0, 10.0,
                                                                "2007-08-01", "2007-09-01"])
            else:
                return f, ArgoDataFetcher(src=self.src).region([-60, -55, 40.0, 45.0, 99.92, 99.99,
                                                                "2007-08-01", "2007-08-01"])

    def test_invalid_fetcher(self):
        with pytest.raises(InvalidFetcher):
            ArgoDataFetcher(src="invalid_fetcher").to_xarray()

    def test_invalid_accesspoint(self):
        with argopy.set_options(local_ftp=self.local_ftp):
            with pytest.raises(InvalidFetcherAccessPoint):
                self.__get_fetcher()[0].invalid_accesspoint.to_xarray()

    def test_invalid_dataset(self):
        with pytest.raises(ValueError):
            ArgoDataFetcher(src=self.src, ds='dummy_ds')

    def test_warnings(self):
        with pytest.warns(UserWarning):
            ArgoDataFetcher(src='erddap', ds='bgc', mode='standard')

    def test_no_uri(self):
        with argopy.set_options(local_ftp=self.local_ftp):
            with pytest.raises(InvalidFetcherAccessPoint):
                self.__get_fetcher()[0].uri

    def test_to_xarray(self):
        with argopy.set_options(local_ftp=self.local_ftp):
            assert isinstance(self.__get_fetcher()[1].to_xarray(), xr.Dataset)
            with pytest.raises(InvalidFetcher):
                assert self.__get_fetcher()[0].to_xarray()

    def test_to_dataframe(self):
        with argopy.set_options(local_ftp=self.local_ftp):
            assert isinstance(self.__get_fetcher()[1].to_dataframe(), pd.core.frame.DataFrame)
            with pytest.raises(InvalidFetcher):
                assert self.__get_fetcher()[0].to_dataframe()

    def test_to_index(self):
        with argopy.set_options(local_ftp=self.local_ftp):
            assert isinstance(self.__get_fetcher()[1].to_index(), pd.core.frame.DataFrame)
            assert isinstance(self.__get_fetcher()[1].to_index(full=True), pd.core.frame.DataFrame)
            assert isinstance(self.__get_fetcher()[1].to_index(full=False, coriolis_id=True), pd.core.frame.DataFrame)

    def test_load(self):
        with argopy.set_options(local_ftp=self.local_ftp):
            f, fetcher = self.__get_fetcher(pt='float')

            fetcher.load()
            assert is_list_of_strings(fetcher.uri)
            assert isinstance(fetcher.data, xr.Dataset)
            assert isinstance(fetcher.index, pd.core.frame.DataFrame)

            # Change the access point:
            new_fetcher = f.profile(fetcher._AccessPoint_data['wmo'], 1)
            new_fetcher.load()
            assert is_list_of_strings(new_fetcher.uri)
            assert isinstance(new_fetcher.data, xr.Dataset)
            assert isinstance(new_fetcher.index, pd.core.frame.DataFrame)

    @requires_matplotlib
    def test_plot(self):
        with argopy.set_options(local_ftp=self.local_ftp):
            f, fetcher = self.__get_fetcher(pt='float')

            # Test 'trajectory'
            for ws in [False, has_seaborn]:
                for wc in [False, has_cartopy]:
                    for legend in [True, False]:
                        fig, ax = fetcher.plot(ptype='trajectory', with_seaborn=ws, with_cartopy=wc, add_legend=legend)
                        assert isinstance(fig, mpl.figure.Figure)

                        expected_ax_type = (
                            cartopy.mpl.geoaxes.GeoAxesSubplot
                            if has_cartopy and wc
                            else mpl.axes.Axes
                        )
                        assert isinstance(ax, expected_ax_type)

                        expected_lg_type = mpl.legend.Legend if legend else type(None)
                        assert isinstance(ax.get_legend(), expected_lg_type)

                        mpl.pyplot.close(fig)

            # Test 'dac', 'profiler'
            for ws in [False, has_seaborn]:
                for by in [
                    "dac",
                    "profiler"
                ]:
                    fig, ax = fetcher.plot(ptype=by, with_seaborn=ws)
                    assert isinstance(fig, mpl.figure.Figure)
                    mpl.pyplot.close(fig)

            with pytest.raises(ValueError):
                fetcher.plot(ptype='invalid_cat', with_seaborn=ws)

    @requires_ipython
    @requires_matplotlib
    def test_plot_qc_altimetry(self):
        import IPython
        with argopy.set_options(local_ftp=self.local_ftp):
            f, fetcher = self.__get_fetcher(pt='float')

            # Test 'qc_altimetry'
            dsh = fetcher.plot(ptype='qc_altimetry', embed='slide')
            assert isinstance(dsh(0), IPython.display.Image)


<<<<<<< HEAD
"""
The following tests are not necessary, since data fetching is tested from each data fetcher tests 
"""
=======
>>>>>>> 61dd9c3d
@requires_fetcher
class OFFTest_DataFetching:
    """ Test main API facade for all available fetching backends and default dataset """

    local_ftp = argopy.tutorial.open_dataset("localftp")[0]

    # todo Determine the list of output format to test
    # what else beyond .to_xarray() ?

    fetcher_opts = {}

    mode = ["standard", "expert"]

    # Define API entry point options to tests:
    # args = {}
    # args["float"] = [[2901623], [2901623, 6901929]]
    # args["profile"] = [[2901623, 12], [2901623, np.arange(12, 14)], [6901929, [1, 6]]]
    # args["region"] = [
    #     [12.181, 13.459, -40.416, -39.444, 0.0, 1014.0],
    #     [12.181, 17.459, -40.416, -34.444, 0.0, 2014.0, '2008-06-07', '2008-09-06'],
    # ]
    args = {}
    args["float"] = [[13857]]
    args["profile"] = [[13857, 90], [13857, [88, 89]]]
    args["region"] = [
        [-20., -16., 0., 1., 0., 100.],
        [-20., -16., 0., 1., 0., 100., "1997-07-01", "1997-09-01"],
    ]


    def test_profile_from_float(self):
        with pytest.raises(TypeError):
            ArgoDataFetcher(src='erddap').float(self.args["float"][0], CYC=12)

    def __assert_fetcher(self, f):
        # Standard loading of measurements:
        f.load()
        assert is_list_of_strings(f.uri)
        assert isinstance(f.data, xr.Dataset)
        assert isinstance(f.index, pd.core.frame.DataFrame)

        # Only test specific output structures:
        # f.to_xarray()
        # f.to_dataframe()
        # f.to_index()

    def __test_float(self, bk, **ftc_opts):
        """ Test float for a given backend """
        for arg in self.args["float"]:
            for mode in self.mode:
                options = {**self.fetcher_opts, **ftc_opts}
                f = ArgoDataFetcher(src=bk, mode=mode, **options).float(arg)
                self.__assert_fetcher(f)

    def __test_profile(self, bk, **ftc_opts):
        """ Test profile for a given backend """
        for arg in self.args["profile"]:
            for mode in self.mode:
                options = {**self.fetcher_opts, **ftc_opts}
                f = ArgoDataFetcher(src=bk, mode=mode, **options).profile(*arg)
                self.__assert_fetcher(f)

    def __test_region(self, bk, **ftc_opts):
        """ Test region for a given backend """
        for arg in self.args["region"]:
            for mode in self.mode:
                options = {**self.fetcher_opts, **ftc_opts}
                f = ArgoDataFetcher(src=bk, mode=mode, **options).region(arg)
                self.__assert_fetcher(f)

    @requires_connected_erddap_phy
    @safe_to_server_errors
    def test_float_erddap(self):
        self.__test_float("erddap")

    @requires_localftp
    @safe_to_server_errors
    def test_float_localftp(self):
        with argopy.set_options(local_ftp=self.local_ftp):
            self.__test_float("localftp")

    @requires_connected_argovis
    @safe_to_server_errors
    def test_float_argovis(self):
        self.__test_float("argovis")

    @skip_for_debug
    @requires_connected_gdac
    @safe_to_server_errors
    def test_float_gdac(self):
        self.__test_float("gdac", N_RECORDS=100)

    @requires_connected_erddap_phy
    @safe_to_server_errors
    def test_profile_erddap(self):
        self.__test_profile("erddap")

    @requires_localftp
    @safe_to_server_errors
    def test_profile_localftp(self):
        with argopy.set_options(local_ftp=self.local_ftp):
            self.__test_profile("localftp")

    @requires_connected_argovis
    @safe_to_server_errors
    def test_profile_argovis(self):
        self.__test_profile("argovis")

    @skip_for_debug
    @requires_connected_gdac
    @safe_to_server_errors
    def test_profile_gdac(self):
        self.__test_profile("gdac", N_RECORDS=100)

    @requires_connected_erddap_phy
    @safe_to_server_errors
    def test_region_erddap(self):
        self.__test_region("erddap")

    @requires_localftp
    @safe_to_server_errors
    def test_region_localftp(self):
        with argopy.set_options(local_ftp=self.local_ftp):
            self.__test_region("localftp")

    @requires_connected_argovis
    @safe_to_server_errors
    def test_region_argovis(self):
        self.__test_region("argovis")

    @skip_for_debug
    @requires_connected_gdac
    @safe_to_server_errors
    def test_region_gdac(self):
        self.__test_region("gdac", N_RECORDS=100)<|MERGE_RESOLUTION|>--- conflicted
+++ resolved
@@ -173,12 +173,9 @@
             assert isinstance(dsh(0), IPython.display.Image)
 
 
-<<<<<<< HEAD
 """
 The following tests are not necessary, since data fetching is tested from each data fetcher tests 
 """
-=======
->>>>>>> 61dd9c3d
 @requires_fetcher
 class OFFTest_DataFetching:
     """ Test main API facade for all available fetching backends and default dataset """
