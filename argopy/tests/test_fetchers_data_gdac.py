"""
Test the GDAC data fetcher backend

Here we try an approach based on fixtures and pytest parametrization
to make more explicit the full list of scenario tested.
"""
import xarray as xr

import pytest
import tempfile
import shutil
from urllib.parse import urlparse
import logging
import importlib

import argopy
from argopy import DataFetcher as ArgoDataFetcher
from argopy.errors import (
    CacheFileNotFound,
)
<<<<<<< HEAD
from argopy.utils.checkers import is_list_of_strings, check_gdac_path
from utils import requires_gdac
from mocked_http import mocked_httpserver
from mocked_http import mocked_server_address as MOCKHTTP
=======
from argopy.utils.checkers import isconnected, is_list_of_strings
from utils import requires_gdac, create_temp_folder
from mocked_http import mocked_httpserver, mocked_server_address
>>>>>>> 0a4585b9


log = logging.getLogger("argopy.tests.data.gdac")


"""
List GDAC hosts to be tested. 
Since the fetcher is compatible with host from local, http or ftp protocols, we try to test them all:
"""
HOSTS = [
         argopy.tutorial.open_dataset("gdac")[0],
         MOCKHTTP,
         'MOCKFTP',
        ]

HAS_S3FS = importlib.util.find_spec("s3fs") is not None
if HAS_S3FS:
    # todo Create a mocked server for s3 tests
    HOSTS.append("s3://argo-gdac-sandbox/pub")  # todo: How do we mock a s3 server ?


"""
List access points to be tested.
For each access points, we list 1-to-2 scenario to make sure all possibilities are tested
"""
ACCESS_POINTS = [
    {"float": [13857]},
    {"profile": [13857, 90]},
    {"region": [-20, -16., 0, 1, 0, 100.]},
    {"region": [-20, -16., 0, 1, 0, 100., "1997-07-01", "1997-09-01"]},
    ]

"""
List parallel methods to be tested.
"""
valid_parallel_opts = [
    {"parallel": "thread"},
    # {"parallel": True, "parallel_method": "thread"},  # opts0
    # {"parallel": True, "parallel_method": "process"}  # opts1
]

"""
List user modes to be tested
"""
USER_MODES = ['standard', 'expert', 'research']


@requires_gdac
def create_fetcher(fetcher_args, access_point):
    """ Create a fetcher for a given set of facade options and access point

    """
    def core(fargs, apts):
        try:
            f = ArgoDataFetcher(**fargs)
            if "float" in apts:
                f = f.float(apts['float'])
            elif "profile" in apts:
                f = f.profile(*apts['profile'])
            elif "region" in apts:
                f = f.region(apts['region'])
        except Exception:
            raise
        return f
    fetcher = core(fetcher_args, access_point)
    return fetcher


def assert_fetcher(server, this_fetcher, cacheable=False):
    """Assert a data fetcher.

        This should be used by all tests
    """
    assert isinstance(this_fetcher.to_xarray(errors='raise'), xr.Dataset)
    core = this_fetcher.fetcher
    assert is_list_of_strings(core.uri)
    assert (core.N_RECORDS >= 1)  # Make sure we loaded the index file content
    assert (core.N_FILES >= 1)  # Make sure we found results
    if cacheable:
        assert is_list_of_strings(core.cachepath)


def gdac_shortname(gdac):
    """Get a short name for scenarios IDs, given a FTP host"""
    if gdac == 'MOCKFTP':
        return 'ftp_mocked'
    elif 'localhost' in gdac or '127.0.0.1' in gdac:
        return 'http_mocked'
    else:
        return (lambda x: 'file' if x == "" else x)(urlparse(gdac).scheme)

"""
Make a list of VALID host/dataset/access_points to be tested
"""
VALID_ACCESS_POINTS, VALID_ACCESS_POINTS_IDS = [], []
for host in HOSTS:
    for mode in USER_MODES:
        for ap in ACCESS_POINTS:
            VALID_ACCESS_POINTS.append({'host': host, 'ds': 'phy', 'mode': mode, 'access_point': ap})
            VALID_ACCESS_POINTS_IDS.append("host='%s', ds='%s', mode='%s', %s" % (gdac_shortname(host), 'phy', mode, ap))



@requires_gdac
class TestBackend:
    src = 'gdac'

    #############
    # UTILITIES #
    #############

    def setup_class(self):
        """setup any state specific to the execution of the given class"""
        # Create the cache folder here, so that it's not the same for the pandas and pyarrow tests
        self.cachedir = create_temp_folder().folder

    def _patch_gdac(self, gdac):
        """Patch Mocked FTP server keyword"""
        if gdac == 'MOCKFTP':
            return pytest.MOCKFTP  # this was set in conftest.py
        else:
            return gdac

    def _setup_fetcher(self, this_request, cached=False, parallel=False):
        """Helper method to set up options for a fetcher creation"""
        gdac = this_request.param['host']
        access_point = this_request.param['access_point']
        N_RECORDS = None if 'tutorial' in gdac or 'MOCK' in gdac else 100  # Make sure we're not going to load the full index

        fetcher_args = {"src": self.src,
                         "gdac": self._patch_gdac(gdac),
                         "ds": this_request.param['ds'],
                         "mode": this_request.param['mode'],
                         "cache": cached,
                         "cachedir": self.cachedir,
                         "parallel": False,
                         "N_RECORDS": N_RECORDS,
                         }

        if not cached:
            # cache is False by default, so we don't need to clutter the arguments list
            del fetcher_args["cache"]
            del fetcher_args["cachedir"]
        if not parallel:
            # parallel is False by default, so we don't need to clutter the arguments list
            del fetcher_args["parallel"]

        if not check_gdac_path(fetcher_args['gdac']):
            pytest.xfail("Fails because %s cannot be reached" % fetcher_args['gdac'])
        else:
            return fetcher_args, access_point

    @pytest.fixture
    def fetcher(self, request, mocked_httpserver):
        """ Fixture to create a GDAC fetcher for a given host and access point """
        fetcher_args, access_point = self._setup_fetcher(request, cached=False)
        yield create_fetcher(fetcher_args, access_point)

    @pytest.fixture
    def cached_fetcher(self, request):
        """ Fixture to create a cached FTP fetcher for a given host and access point """
        fetcher_args, access_point = self._setup_fetcher(request, cached=True)
        yield create_fetcher(fetcher_args, access_point)

    def teardown_class(self):
        """Cleanup once we are finished."""
        def remove_test_dir():
            shutil.rmtree(self.cachedir)
        remove_test_dir()

    #########
    # TESTS #
    #########
    @pytest.mark.parametrize("fetcher", VALID_ACCESS_POINTS, indirect=True, ids=VALID_ACCESS_POINTS_IDS)
    def test_fetching(self, mocked_httpserver, fetcher):
        assert_fetcher(mocked_httpserver, fetcher, cacheable=False)

    @pytest.mark.parametrize("cached_fetcher", VALID_ACCESS_POINTS, indirect=True, ids=VALID_ACCESS_POINTS_IDS)
    def test_fetching_cached(self, mocked_httpserver, cached_fetcher):
        # Assert the fetcher (this trigger data fetching, hence caching as well):
        assert_fetcher(mocked_httpserver, cached_fetcher, cacheable=True)
        # and we also make sure we can clear the cache:
        cached_fetcher.clear_cache()
        with pytest.raises(CacheFileNotFound):
            cached_fetcher.fetcher.cachepath

    def test_uri_mono2multi(self, mocked_httpserver):
        ap = [v for v in ACCESS_POINTS if 'region' in v.keys()][0]
        f = create_fetcher({"src": self.src, "gdac": HOSTS[0], "N_RECORDS": 100}, ap).fetcher
        assert is_list_of_strings(f.uri_mono2multi(f.uri))<|MERGE_RESOLUTION|>--- conflicted
+++ resolved
@@ -18,16 +18,10 @@
 from argopy.errors import (
     CacheFileNotFound,
 )
-<<<<<<< HEAD
 from argopy.utils.checkers import is_list_of_strings, check_gdac_path
 from utils import requires_gdac
 from mocked_http import mocked_httpserver
 from mocked_http import mocked_server_address as MOCKHTTP
-=======
-from argopy.utils.checkers import isconnected, is_list_of_strings
-from utils import requires_gdac, create_temp_folder
-from mocked_http import mocked_httpserver, mocked_server_address
->>>>>>> 0a4585b9
 
 
 log = logging.getLogger("argopy.tests.data.gdac")
