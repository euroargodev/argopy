--- conflicted
+++ resolved
@@ -9,10 +9,7 @@
 
 
 log = logging.getLogger("argopy.tests.options")
-<<<<<<< HEAD
-=======
 
->>>>>>> e454c9e1
 
 def test_invalid_option_name():
     with pytest.raises(ValueError):
