--- conflicted
+++ resolved
@@ -6,16 +6,9 @@
 from utils import requires_gdac
 from mocked_http import mocked_httpserver, mocked_server_address
 import logging
-<<<<<<< HEAD
-=======
 
 
-log = logging.getLogger("argopy.tests.options"
->>>>>>> 103ec5e6
-
-
-log = logging.getLogger("argopy.tests.options"
-                        )
+log = logging.getLogger("argopy.tests.options" )
 
 def test_invalid_option_name():
     with pytest.raises(ValueError):
