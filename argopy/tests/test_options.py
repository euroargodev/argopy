import os
import pytest
import argopy
from argopy.options import OPTIONS
from argopy.errors import OptionValueError, FtpPathError
from . import requires_localftp


def test_invalid_option():
    with pytest.raises(ValueError):
        argopy.set_options(not_a_valid_options=True)


def test_opt_src():
    with pytest.raises(OptionValueError):
        argopy.set_options(src="invalid_src")
    with argopy.set_options(src="erddap"):
        assert OPTIONS["src"]


@requires_localftp
def test_opt_local_ftp():
    with pytest.raises(FtpPathError):
        argopy.set_options(local_ftp="invalid_path")

    local_ftp = argopy.tutorial.open_dataset("localftp")[0]
    with argopy.set_options(local_ftp=local_ftp):
        assert OPTIONS["local_ftp"]


def test_opt_dataset():
    with pytest.raises(OptionValueError):
        argopy.set_options(dataset="invalid_ds")
    with argopy.set_options(dataset="phy"):
        assert OPTIONS["dataset"]
    with argopy.set_options(dataset="bgc"):
        assert OPTIONS["dataset"]
    with argopy.set_options(dataset="ref"):
        assert OPTIONS["dataset"]


def test_opt_cachedir():
    with pytest.raises(OptionValueError):
        argopy.set_options(cachedir="invalid_path")
    with argopy.set_options(cachedir=os.path.expanduser("~")):
        assert OPTIONS["cachedir"]


def test_opt_mode():
    with pytest.raises(OptionValueError):
        argopy.set_options(mode="invalid_mode")
    with argopy.set_options(mode="standard"):
        assert OPTIONS["mode"]
    with argopy.set_options(mode="expert"):
        assert OPTIONS["mode"]


def test_opt_api_timeout():
    with pytest.raises(OptionValueError):
        argopy.set_options(api_timeout='toto')
<<<<<<< HEAD
    with pytest.raises(ValueError):
        argopy.set_options(api_timeout=-12)


def test_trust_env():
    with pytest.raises(ValueError):
        argopy.set_options(trust_env='toto')
    with pytest.raises(ValueError):
        argopy.set_options(trust_env=0)
=======
    with pytest.raises(OptionValueError):
        argopy.set_options(api_timeout=-12)
>>>>>>> c0bb0acb
<|MERGE_RESOLUTION|>--- conflicted
+++ resolved
@@ -58,8 +58,7 @@
 def test_opt_api_timeout():
     with pytest.raises(OptionValueError):
         argopy.set_options(api_timeout='toto')
-<<<<<<< HEAD
-    with pytest.raises(ValueError):
+    with pytest.raises(OptionValueError):
         argopy.set_options(api_timeout=-12)
 
 
@@ -67,8 +66,4 @@
     with pytest.raises(ValueError):
         argopy.set_options(trust_env='toto')
     with pytest.raises(ValueError):
-        argopy.set_options(trust_env=0)
-=======
-    with pytest.raises(OptionValueError):
-        argopy.set_options(api_timeout=-12)
->>>>>>> c0bb0acb
+        argopy.set_options(trust_env=0)