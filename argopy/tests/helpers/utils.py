--- conflicted
+++ resolved
@@ -9,17 +9,13 @@
 import importlib
 import pytest
 import fsspec
-<<<<<<< HEAD
 import asyncio
-from aiohttp.client_exceptions import ServerDisconnectedError, ClientResponseError, ClientConnectorError
-=======
 from aiohttp.client_exceptions import (
     ServerDisconnectedError,
     ClientResponseError,
     ClientConnectorError,
     ClientPayloadError
 )
->>>>>>> 7dcccc70
 import ftplib
 import socket
 import asyncio
@@ -206,10 +202,6 @@
 )
 
 TimeoutError = asyncio.TimeoutError if version.parse(fsspec.__version__) < version.parse("2021.05.0") else fsspec.exceptions.FSTimeoutError
-<<<<<<< HEAD
-=======
-
->>>>>>> 7dcccc70
 
 ############
 def fct_safe_to_server_errors(func, *args, **kwargs):
@@ -280,10 +272,6 @@
             msg = "\nCannot connect to the FTP server\n%s" % str(e.args)
             xmsg = "Failing because cannot connect to the FTP server, but should work"
             pass
-<<<<<<< HEAD
-        except TimeoutError as e:
-            # Sometimes, the timeout is not long enough !
-=======
         except ftplib.error_perm as e:
             # ftplib.error_perm: 550 Failed to open file
             msg = "\nCannot read file from FTP server\n%s" % str(e.args)
@@ -296,7 +284,6 @@
             pass
         except socket.timeout as e:
             # Sometimes, mostly from FTP, the timeout is not long enough !
->>>>>>> 7dcccc70
             msg = "\nUnexpected server time out\n%s" % str(e.args)
             xmsg = "Failing because the server is temporarily too slow to respond, but should work"
             pass
