from abc import ABC, abstractmethod
from collections import UserList
import warnings
import logging
import copy
<<<<<<< HEAD
from pathlib import Path
from typing import Any
import importlib
=======
from dataclasses import dataclass
from typing import ClassVar
import pandas as pd
>>>>>>> abfeadaf

from ..options import OPTIONS
from .checkers import check_wmo, is_wmo
from .format import urnparser



log = logging.getLogger("argopy.utils.accessories")


class RegistryItem(ABC):
    """Prototype for possible custom items in a Registry"""

    @property
    @abstractmethod
    def value(self):
        raise NotImplementedError("Not implemented")

    @property
    @abstractmethod
    def isvalid(self, item):
        raise NotImplementedError("Not implemented")

    @abstractmethod
    def __str__(self):
        raise NotImplementedError("Not implemented")

    @abstractmethod
    def __repr__(self):
        raise NotImplementedError("Not implemented")


class float_wmo(RegistryItem):
    """Argo float WMO number object"""

    def __init__(self, WMO_number, errors="raise"):
        """Create an Argo float WMO number object

        Parameters
        ----------
        WMO_number: object
            Anything that could be casted as an integer
        errors: {'raise', 'warn', 'ignore'}
            Possibly raises a ValueError exception or UserWarning, otherwise fails silently if WMO_number is not valid

        Returns
        -------
        :class:`argopy.utilities.float_wmo`
        """
        self.errors = errors
        if isinstance(WMO_number, float_wmo):
            item = WMO_number.value
        else:
            item = check_wmo(WMO_number, errors=self.errors)[
                0
            ]  # This will automatically validate item
        self.item = item

    @property
    def isvalid(self):
        """Check if WMO number is valid"""
        return is_wmo(self.item, errors=self.errors)
        # return True  # Because it was checked at instantiation

    @property
    def value(self):
        """Return WMO number as in integer"""
        return int(self.item)

    def __str__(self):
        # return "%s" % check_wmo(self.item)[0]
        return "%s" % self.item

    def __repr__(self):
        return f"WMO({self.item})"

    def __check_other__(self, other):
        return check_wmo(other)[0] if type(other) is not float_wmo else other.item

    def __eq__(self, other):
        return self.item.__eq__(self.__check_other__(other))

    def __ne__(self, other):
        return self.item.__ne__(self.__check_other__(other))

    def __gt__(self, other):
        return self.item.__gt__(self.__check_other__(other))

    def __lt__(self, other):
        return self.item.__lt__(self.__check_other__(other))

    def __ge__(self, other):
        return self.item.__ge__(self.__check_other__(other))

    def __le__(self, other):
        return self.item.__le__(self.__check_other__(other))

    def __hash__(self):
        return hash(self.item)


class Registry(UserList):
    """A list manager that can validate item type

    Examples
    --------
    You can commit new entry to the registry, one by one:

        >>> R = Registry(name='file')
        >>> R.commit('meds/4901105/profiles/D4901105_017.nc')
        >>> R.commit('aoml/1900046/profiles/D1900046_179.nc')

    Or with a list:

        >>> R = Registry(name='My floats', dtype='wmo')
        >>> R.commit([2901746, 4902252])

    And also at instantiation time (name and dtype are optional):

        >>> R = Registry([2901746, 4902252], name='My floats', dtype=float_wmo)

    Registry can be used like a list.

    It is iterable:

        >>> for wmo in R:
        >>>     print(wmo)

    It has a ``len`` property:

        >>> len(R)

    It can be checked for values:

        >>> 4902252 in R

    You can also remove items from the registry, again one by one or with a list:

        >>> R.remove('2901746')

    """

    def _complain(self, msg):
        if self._invalid == "raise":
            raise ValueError(msg)
        elif self._invalid == "warn":
            warnings.warn(msg)
        else:
            log.debug(msg)

    def _isinstance(self, item):
        is_valid = isinstance(item, self.dtype)
        if not is_valid:
            self._complain("%s is not a valid %s" % (str(item), self.dtype))
        return is_valid

    def _wmo(self, item):
        return item.isvalid

    def __init__(
        self, initlist=None, name: str = "unnamed", dtype=str, invalid="raise"
    ):
        """Create a registry, i.e. a controlled list

        Parameters
        ----------
        initlist: list, optional
            List of values to register
        name: str, default: 'unnamed'
            Name of the Registry
        dtype: :class:`str` or dtype, default: :class:`str`
            Data type of registry content. Can be any data type, including 'wmo' or :class:`float_wmo`
        invalid: str, default: 'raise'
            Define what do to when a new item is not valid. Can be 'raise' or 'ignore'
        """
        self.name = name
        self._invalid = invalid
        if dtype == float_wmo or str(dtype).lower() == "wmo":
            self._validator = self._wmo
            self.dtype = float_wmo
        elif hasattr(dtype, "isvalid"):
            self._validator = dtype.isvalid
            self.dtype = dtype
        else:
            self._validator = self._isinstance
            self.dtype = dtype
        # else:
        #     raise ValueError("Unrecognised Registry data type '%s'" % dtype)

        if initlist is not None:
            initlist = self._process_items(initlist)
        super().__init__(initlist)

    def __repr__(self):
        summary = ["<argopy.registry>%s" % str(self.dtype)]
        summary.append("Name: %s" % self.name)
        N = len(self.data)
        msg = "Nitems: %s" % N if N > 1 else "Nitem: %s" % N
        summary.append(msg)
        if N > 0:
            items = [str(item) for item in self.data]
            # msg = format_oneline("[%s]" % "; ".join(items), max_width=120)
            msg = "[%s]" % "; ".join(items)
            summary.append("Content: %s" % msg)
        return "\n".join(summary)

    def _process_items(self, items):
        if not isinstance(items, list):
            items = [items]
        if self.dtype == float_wmo:
            items = [float_wmo(item, errors=self._invalid) for item in items]
        return items

    def commit(self, values):
        """R.commit(values) -- append values to the end of the registry if not already in"""
        items = self._process_items(values)
        for item in items:
            if item not in self.data and self._validator(item):
                super().append(item)
        return self

    def append(self, value):
        """R.append(value) -- append value to the end of the registry"""
        items = self._process_items(value)
        for item in items:
            if self._validator(item):
                super().append(item)
        return self

    def extend(self, other):
        """R.extend(iterable) -- extend registry by appending elements from the iterable"""
        self.append(other)
        return self

    def remove(self, values):
        """R.remove(valueS) -- remove first occurrence of values."""
        items = self._process_items(values)
        for item in items:
            if item in self.data:
                super().remove(item)
        return self

    def insert(self, index, value):
        """R.insert(index, value) -- insert value before index."""
        item = self._process_items(value)[0]
        if self._validator(item):
            super().insert(index, item)
        return self

    def __copy__(self):
        # Called with copy.copy(R)
        return Registry(copy.copy(self.data), dtype=self.dtype)

    def copy(self):
        """Return a shallow copy of the registry"""
        return self.__copy__()


<<<<<<< HEAD
class Asset:
    """Internal asset loader
=======
@dataclass
class NVSrow:
    """This proto makes it easier to work with a single NVS table row from a :class:`pd.DataFrame`

    It will turn :class:`pd.DataFrame` columns into class attributes
>>>>>>> abfeadaf

    Examples
    --------
    .. code-block:: python
<<<<<<< HEAD

        Asset.load('data_types')
        Asset.load('schema:argo.float.schema')
    """

    _fs: Any = None
    _instance: 'Asset | None' = None
    _initialized: bool = False

    def __new__(cls, *args: Any, **kwargs: Any) -> 'Asset':
        if cls._instance is None:
            cls._instance = super().__new__(cls)
        return cls._instance

    def __init__(self, *args, **kwargs) -> None:
        if not self._initialized:
            from ..stores import filestore
            self._fs = filestore(cache=True, cachedir=OPTIONS['cachedir'])
            path2assets = importlib.util.find_spec('argopy.static.assets').submodule_search_locations[0]
            self._path = Path(path2assets)
            self._initialized = True

    def _load(self, name: str):
        name = name.strip().replace(".json", "") + ".json"
        name = name.split(":")
        return self._fs.open_json(self._path.joinpath(*name))

    @classmethod
    def load(cls, name: str = None) -> 'Asset':
        return cls()._load(name=name)
=======
        :caption: Use this prototype to create a NVS table row class

        class SensorType(NVSrow):
            reftable = "R25"
            @staticmethod
            def from_series(obj: pd.Series) -> "SensorType":
                return SensorType(obj)

    .. code-block:: python
        :caption: Then use the row class

        from argopy import ArgoNVSReferenceTables

        df = ArgoNVSReferenceTables().tbl(25)
        row = df[df["altLabel"].apply(lambda x: x == 'CTD')].iloc[0]

        st = SensorType.from_series(row)

        st.name
        st.long_name
        st.definition
        st.deprecated
        st.uri

    """
    name: str = ""
    """From 'altLabel' column"""

    long_name: str = ""
    """From 'prefLabel' column"""

    definition: str = ""
    """From 'definition' column"""

    uri: str = ""
    """From 'ID' column, typically a link toward NVS specific row entry"""

    urn: str = ""
    """From 'urn' column"""

    deprecated: bool = None
    """From 'deprecated' column"""

    reftable: ClassVar[str]
    """Reference table this row is based on"""

    def __init__(self, row: pd.Series | pd.DataFrame):
        if not isinstance(row, pd.Series) and isinstance(row, pd.DataFrame):
            row = row.iloc[0]
        row = row.to_dict()
        self.name = row["altLabel"]
        self.long_name = row["prefLabel"]
        self.definition = row["definition"]
        self.deprecated = row["deprecated"]
        self.uri = row["id"]
        self.urn = row["urn"]

    @staticmethod
    def from_series(obj: pd.Series) -> "NVSrow":
        return NVSrow(obj)

    @staticmethod
    def from_df(df: pd.DataFrame, txt: str, column: str = 'altLabel') -> "NVSrow":
        row = df[df[column].apply(lambda x: str(x) == str(txt))].iloc[0]
        return NVSrow(row)

    def __eq__(self, obj):
        return self.name == obj

    def __repr__(self):
        summary = [f"<{getattr(self, 'reftable', 'n/a')}.{self.urn}>"]
        summary.append(f"%12s: {self.name}" % "name")
        summary.append(f"%12s: {self.long_name}" % "long_name")
        summary.append(f"%12s: {self.urn}" % "urn")
        summary.append(f"%12s: {self.uri}" % "uri")
        summary.append(f"%12s: {self.deprecated}" % "deprecated")
        summary.append("%12s: %s" % ("definition", self.definition))
        return "\n".join(summary)
>>>>>>> abfeadaf
<|MERGE_RESOLUTION|>--- conflicted
+++ resolved
@@ -3,15 +3,11 @@
 import warnings
 import logging
 import copy
-<<<<<<< HEAD
 from pathlib import Path
-from typing import Any
 import importlib
-=======
 from dataclasses import dataclass
-from typing import ClassVar
+from typing import Any, ClassVar
 import pandas as pd
->>>>>>> abfeadaf
 
 from ..options import OPTIONS
 from .checkers import check_wmo, is_wmo
@@ -270,21 +266,12 @@
         return self.__copy__()
 
 
-<<<<<<< HEAD
 class Asset:
     """Internal asset loader
-=======
-@dataclass
-class NVSrow:
-    """This proto makes it easier to work with a single NVS table row from a :class:`pd.DataFrame`
-
-    It will turn :class:`pd.DataFrame` columns into class attributes
->>>>>>> abfeadaf
 
     Examples
     --------
     .. code-block:: python
-<<<<<<< HEAD
 
         Asset.load('data_types')
         Asset.load('schema:argo.float.schema')
@@ -315,7 +302,15 @@
     @classmethod
     def load(cls, name: str = None) -> 'Asset':
         return cls()._load(name=name)
-=======
+
+
+@dataclass
+class NVSrow:
+    """This proto makes it easier to work with a single NVS table row from a :class:`pd.DataFrame`
+
+    It will turn :class:`pd.DataFrame` columns into class attributes
+
+    .. code-block:: python
         :caption: Use this prototype to create a NVS table row class
 
         class SensorType(NVSrow):
@@ -393,5 +388,4 @@
         summary.append(f"%12s: {self.uri}" % "uri")
         summary.append(f"%12s: {self.deprecated}" % "deprecated")
         summary.append("%12s: %s" % ("definition", self.definition))
-        return "\n".join(summary)
->>>>>>> abfeadaf
+        return "\n".join(summary)