<img src="https://raw.githubusercontent.com/euroargodev/argopy/master/docs/_static/argopy_logo_long.png" alt="argopy logo" width="200"/> 

# Argo data python library

![Github Action Status](https://github.com/euroargodev/argopy/workflows/build/badge.svg?branch=master)
[![codecov](https://codecov.io/gh/euroargodev/argopy/branch/master/graph/badge.svg)](https://codecov.io/gh/euroargodev/argopy)
[![Requirements Status](https://requires.io/github/euroargodev/argopy/requirements.svg?branch=master)](https://requires.io/github/euroargodev/argopy/requirements/?branch=master)
![PyPI](https://img.shields.io/pypi/v/argopy)

[![Documentation Status](https://readthedocs.org/projects/argopy/badge/?version=latest)](https://argopy.readthedocs.io/en/latest/?badge=latest)
[![Gitter](https://badges.gitter.im/Argo-floats/argopy.svg)](https://gitter.im/Argo-floats/argopy?utm_source=badge&utm_medium=badge&utm_campaign=pr-badge)
[![JOSS](https://img.shields.io/badge/How%20to%20cite%20%3F-10.21105%2Fjoss.02425-brightgreen)](//dx.doi.org/10.21105/joss.02425)

![Erddap status](https://img.shields.io/endpoint?label=erddap&url=https://raw.githubusercontent.com/euroargodev/argopy-status/master/argopy_api_status_erddap.json)
![Argovis status](https://img.shields.io/endpoint?label=argovis&url=https://raw.githubusercontent.com/euroargodev/argopy-status/master/argopy_api_status_argovis.json)
![Profile count](https://img.shields.io/endpoint?label=Available%20Argo%20profile%20count%3A&style=social&url=https%3A%2F%2Fmap.argo-france.fr%2Fdata%2FARGOFULL.json)

``argopy`` is a python library that aims to ease Argo data access, visualisation and manipulation for regular users as well as Argo experts and operators. Documentation is at https://argopy.readthedocs.io/en/latest/

Several python packages exist: we continuously try to build on these libraries to provide you with a single powerfull tool. [List your tool here !](https://github.com/euroargodev/argopy/issues/3)

By default, ``argopy`` relies on online services to fetch data, you can [check web API services status here](https://argopy.statuspage.io).

### Data and access point status

![Profile count](https://img.shields.io/endpoint?label=Number%20of%20Argo%20profiles%3A&style=social&url=https%3A%2F%2Fmap.argo-france.fr%2Fdata%2FARGOFULL.json)

![Erddap status](https://img.shields.io/endpoint?url=https://raw.githubusercontent.com/euroargodev/argopy-status/master/argopy_api_status_erddap.json)

![Argovis status](https://img.shields.io/endpoint?url=https://raw.githubusercontent.com/euroargodev/argopy-status/master/argopy_api_status_argovis.json)

## Install

Install the last release with pip:
```bash
pip install argopy
```

But since this is a young library in active development, use direct install from this repo to benefit from the lastest version:

```bash
pip install git+http://github.com/euroargodev/argopy.git@master
```

The ``argopy`` library should work under all OS (Linux, Mac and Windows) and with python versions 3.6, 3.7 and 3.8.

## Usage

<<<<<<< HEAD
=======
[![badge](https://img.shields.io/static/v1.svg?logo=Jupyter&label=Pangeo+Binder&message=Click+here+to+try+argopy+online+!&color=blue&style=for-the-badge)](https://binder.pangeo.io/v2/gh/euroargodev/argopy/v0.1.6-branch?urlpath=lab/tree/docs/tryit.ipynb)

>>>>>>> 78c2551f
### Fetching Argo Data

Init the default data fetcher like:
```python
from argopy import DataFetcher as ArgoDataFetcher
argo_loader = ArgoDataFetcher()
```
and then, request data for a **specific space/time domain**:
```python
ds = argo_loader.region([-85,-45,10.,20.,0,10.]).to_xarray()
ds = argo_loader.region([-85,-45,10.,20.,0,1000.,'2012-01','2012-12']).to_xarray()
```
for **profiles of a given float**: 
```python
ds = argo_loader.profile(6902746, 34).to_xarray()
ds = argo_loader.profile(6902746, np.arange(12,45)).to_xarray()
ds = argo_loader.profile(6902746, [1,12]).to_xarray()
```
or for **one or a collection of floats**:
```python
ds = argo_loader.float(6902746).to_xarray()
ds = argo_loader.float([6902746, 6902747, 6902757, 6902766]).to_xarray()
```
By default fetched data are returned in memory as [xarray.DataSet](http://xarray.pydata.org/en/stable/data-structures.html#dataset). 
From there, it is easy to convert it to other formats like a [Pandas dataframe](https://pandas.pydata.org/pandas-docs/stable/getting_started/dsintro.html#dataframe):
```python
ds = ArgoDataFetcher().profile(6902746, 34).to_xarray()
df = ds.to_dataframe()
```

or to export it to files:
```python
ds = argo_loader.region([-85,-45,10.,20.,0,100.]).to_xarray()
ds.to_netcdf('my_selection.nc')
# or by profiles:
ds.argo.point2profile().to_netcdf('my_selection.nc')
```


### Argo Index Fetcher
Index object is returned as a pandas dataframe.

Init the fetcher:
```python
    from argopy import IndexFetcher as ArgoIndexFetcher

    index_loader = ArgoIndexFetcher()
    index_loader = ArgoIndexFetcher(backend='erddap')    
    #Local ftp backend 
    #index_loader = ArgoIndexFetcher(backend='localftp',path_ftp='/path/to/your/argo/ftp/',index_file='ar_index_global_prof.txt')
```
and then, set the index request index for a domain:
```python
    idx=index_loader.region([-85,-45,10.,20.])
    idx=index_loader.region([-85,-45,10.,20.,'2012-01','2014-12'])
```
or for a collection of floats:
```python
    idx=index_loader.float(6902746)
    idx=index_loader.float([6902746, 6902747, 6902757, 6902766])   
```
then you can see you index as a pandas dataframe or a xarray dataset :
```python
    idx.to_dataframe()
    idx.to_xarray()
```
For plottings methods, you'll need `matplotlib`, `cartopy` and `seaborn` installed (they're not in requirements).  
For plotting the map of your query :
```python    
    idx.plot('trajectory)    
```
![index_traj](https://user-images.githubusercontent.com/17851004/78023937-d0c2d580-7357-11ea-9974-70a2aaf30590.png)

For plotting the distribution of DAC or profiler type of the indexed profiles :
```python    
    idx.plot('dac')    
    idx.plot('profiler')`
```
![dac](https://user-images.githubusercontent.com/17851004/78024137-26977d80-7358-11ea-8557-ef39a88028b2.png)


## Development roadmap

<<<<<<< HEAD
We aim to provide high level helper methods to load Argo data and meta-data from:
- [x] Ifremer erddap
- [x] local copy of the GDAC ftp folder
- [x] Index files
- [ ] any other usefull access point to Argo data ?
=======
Our next big steps:
1. [ ] To provide Bio-geochemical variables

We aim to provide high level helper methods to load Argo data and meta-data from:
- [x] Ifremer erddap
- [x] local copy of the GDAC ftp folder
- [x] Index files (local and online)
- [x] Argovis
- [ ] Online GDAC ftp
- [ ] any other useful access point to Argo data ?
>>>>>>> 78c2551f

We also aim to provide high level helper methods to visualise and plot Argo data and meta-data:
- [ ] Map with trajectories
- [ ] Waterfall plots
- [ ] T/S diagram
- [ ] etc !
<|MERGE_RESOLUTION|>--- conflicted
+++ resolved
@@ -46,11 +46,8 @@
 
 ## Usage
 
-<<<<<<< HEAD
-=======
 [![badge](https://img.shields.io/static/v1.svg?logo=Jupyter&label=Pangeo+Binder&message=Click+here+to+try+argopy+online+!&color=blue&style=for-the-badge)](https://binder.pangeo.io/v2/gh/euroargodev/argopy/v0.1.6-branch?urlpath=lab/tree/docs/tryit.ipynb)
 
->>>>>>> 78c2551f
 ### Fetching Argo Data
 
 Init the default data fetcher like:
@@ -134,15 +131,8 @@
 
 ## Development roadmap
 
-<<<<<<< HEAD
-We aim to provide high level helper methods to load Argo data and meta-data from:
-- [x] Ifremer erddap
-- [x] local copy of the GDAC ftp folder
-- [x] Index files
-- [ ] any other usefull access point to Argo data ?
-=======
 Our next big steps:
-1. [ ] To provide Bio-geochemical variables
+- [ ] To provide Bio-geochemical variables
 
 We aim to provide high level helper methods to load Argo data and meta-data from:
 - [x] Ifremer erddap
@@ -151,7 +141,6 @@
 - [x] Argovis
 - [ ] Online GDAC ftp
 - [ ] any other useful access point to Argo data ?
->>>>>>> 78c2551f
 
 We also aim to provide high level helper methods to visualise and plot Argo data and meta-data:
 - [ ] Map with trajectories
