name: tests

<<<<<<< HEAD
name: build

on: [push, pull_request]
=======
on: [push]
>>>>>>> 475c8f9e

jobs:
  unit-testing:

    runs-on: ${{ matrix.os }}
    continue-on-error: ${{ matrix.experimental }}
    strategy:
      max-parallel: 12
      fail-fast: false
      matrix:
        python-version: [3.6, 3.7, 3.8]
        os: [ubuntu-latest, macos-latest]
        experimental: [false]

    steps:
      - uses: actions/checkout@master

      - name: Set up environment with py-${{ matrix.python-version }}
        uses: conda-incubator/setup-miniconda@v2
        with:
          activate-environment: argopy-tests
          environment-file: ci/requirements/py${{matrix.python-version}}-dev.yml
          auto-update-conda: false
          python-version: ${{ matrix.python-version }}
          auto-activate-base: false

      - shell: bash -l {0}
        run: |
          conda info
          conda list

      - name: Lint with flake8
        shell: bash -l {0}
        run: |
          flake8 . --count --select=E9,F63,F7,F82 --show-source --statistics
          flake8 . --count --exit-zero --max-complexity=10 --max-line-length=127 --statistics

      - name: Test with pytest
        shell: bash -l {0}
        run: |
          pytest -s --verbosity=3 --cov=./ --cov-config=.coveragerc --cov-report xml:cov.xml --cov-report term-missing

      - name: Upload coverage to Codecov
        uses: codecov/codecov-action@v1
        with:
          token: ${{ secrets.CODECOV_TOKEN }}
          file: ./cov.xml
          flags: unittests
          name: codecov-github
          fail_ci_if_error: true<|MERGE_RESOLUTION|>--- conflicted
+++ resolved
@@ -1,12 +1,8 @@
 name: tests
 
-<<<<<<< HEAD
 name: build
 
-on: [push, pull_request]
-=======
 on: [push]
->>>>>>> 475c8f9e
 
 jobs:
   unit-testing:
