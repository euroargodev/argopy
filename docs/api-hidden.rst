--- conflicted
+++ resolved
@@ -132,16 +132,14 @@
     argopy.related.ArgoDocs.show
     argopy.related.ArgoDocs.js
 
-<<<<<<< HEAD
     argopy.related.erddap_refdata.ErddapREFDataFetcher
     argopy.related.erddap_refdata.Fetch_box
     argopy.related.CTDRefDataFetcher
-=======
+
     argopy.related.ArgoDOI
     argopy.related.ArgoDOI.search
     argopy.related.ArgoDOI.file
     argopy.related.ArgoDOI.dx
->>>>>>> feecd02b
 
     argopy.plot
     argopy.plot.dashboard
