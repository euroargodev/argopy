--- conflicted
+++ resolved
@@ -313,9 +313,6 @@
     'sklearn': ('https://scikit-learn.org/stable/', None),
     'seaborn': ('https://seaborn.pydata.org/', None),
     'fsspec': ('https://filesystem-spec.readthedocs.io/en/stable/', None),
-<<<<<<< HEAD
     'pyarrow': ('https://arrow.apache.org/docs/', None),
-=======
     'IPython': ('https://ipython.readthedocs.io/en/stable/', None),
->>>>>>> 61dd9c3d
 }